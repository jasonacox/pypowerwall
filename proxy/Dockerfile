--- conflicted
+++ resolved
@@ -1,10 +1,7 @@
 FROM python:3.10-alpine
 WORKDIR /app
-<<<<<<< HEAD
 RUN pip3 install pypowerwall bs4
-=======
 RUN pip3 install pypowerwall==0.6.4 bs4
->>>>>>> cd160095
 COPY . .
 CMD ["python3", "server.py"]
 EXPOSE 8675 