import json
import unittest
from contextlib import contextmanager
from http import HTTPStatus
from io import BytesIO
from unittest.mock import Mock, patch

import proxy
from proxy.server import Handler


class MockPowerwall:
    """Mock Powerwall object for testing"""
    def __init__(self):
        self.level_value = 50.0
        self.grid_value = 100.0
        self.solar_value = 500.0
        self.battery_value = -200.0
        self.home_value = 400.0
        self.grid_status_value = "UP"
        self.reserve_value = 20.0
        self.cloudmode = False
        self.fleetapi = False
        self.authmode = "cookie"
        self.timeout = 5
        self.auth = {}
        self.client = None

    def level(self):
        return self.level_value

    def grid(self):
        return self.grid_value

    def solar(self):
        return self.solar_value

    def battery(self):
        return self.battery_value

    def home(self):
        return self.home_value

    def grid_status(self):
        return self.grid_status_value

    def get_reserve(self):
        return self.reserve_value


class UnittestHandler(Handler):
    """A testable version of Handler that doesn't auto-handle requests"""

    def __init__(self):
        # Skip the parent __init__ to avoid automatic handling
        # Instead, set up the minimal attributes needed for testing
        self.path = ""
        self.send_response = Mock()
        self.send_header = Mock()
        self.end_headers = Mock()
        self.wfile = BytesIO()
        self.rfile = BytesIO()
        self.headers = {}
        self.client_address = ('127.0.0.1', 12345)
        self.server = Mock()
        self.request_version = 'HTTP/1.1'
        self.command = 'GET'


def common_patches(func):
    """Decorator to apply common patches to test methods"""
    @patch('proxy.server.api_base_url', '')
    @patch('proxy.server.proxystats', {
        'gets': 0, 'posts': 0, 'errors': 0, 'timeout': 0,
        'uri': {}, 'start': 1000, 'clear': 0
    })
    @patch('proxy.server.proxystats_lock')
    def wrapper(*args, **kwargs):
        return func(*args, **kwargs)
    return wrapper


@contextmanager
def standard_test_patches():
    """Context manager for standard test patches"""
    with patch('proxy.server.proxystats_lock'), \
         patch('proxy.server.proxystats', {
             'gets': 0, 'posts': 0, 'errors': 0, 'timeout': 0,
             'uri': {}, 'start': 1000, 'clear': 0
         }), \
         patch('proxy.server.api_base_url', ''):
        yield

class BaseDoGetTest(unittest.TestCase):
    """Base test class with common setup and helper methods"""

    def setUp(self):
        """Common setup for all test cases"""
        # Use our testable handler
        self.handler = UnittestHandler()

        # Mock wfile.write for easier testing
        self.handler.wfile = Mock()
        self.handler.wfile.write = Mock()

    def get_written_json(self):
        """Helper to extract and parse JSON from written response"""
        written_data = self.handler.wfile.write.call_args[0][0]
        return json.loads(written_data.decode('utf8'))

    def get_written_text(self):
        """Helper to extract text from written response"""
        written_data = self.handler.wfile.write.call_args[0][0]
        return written_data.decode('utf8')

    def assert_json_response(self, expected_key, expected_value):
        """Helper to assert JSON response contains expected key-value"""
        result = self.get_written_json()
        self.assertIn(expected_key, result)
        self.assertEqual(result[expected_key], expected_value)
        
    def do_get(self, path: str) -> str:
        """
        Run Handler.do_GET for a given path under the standard patches
        and return the response body as text.
        """
        self.handler.path = path
        self.handler.command = "GET"
        with standard_test_patches():
            self.handler.do_GET()
        return self.get_written_text()


class TestDoGetAggregatesEndpoints(BaseDoGetTest):
    """Test cases for aggregates-related endpoints"""

    @common_patches
    @patch('proxy.server.pw')
    @patch('proxy.server.neg_solar', False)
    @patch('proxy.server.safe_endpoint_call')
    def test_aggregates_endpoint(self, proxystats_lock, mock_safe_call, mock_pw):
        """Test /aggregates endpoint"""
        self.handler.path = "/aggregates"
        mock_pw.poll = Mock()
        mock_safe_call.return_value = {
            "solar": {"instant_power": 1000}
        }

        self.handler.do_GET()

        self.handler.send_response.assert_called_with(HTTPStatus.OK)
        mock_safe_call.assert_called_once_with(
            "/aggregates", mock_pw.poll, "/api/meters/aggregates"
        )
        self.assertEqual(proxy.server.proxystats["gets"], 1)
        proxystats_lock.__enter__.assert_called_once()
        proxystats_lock.__exit__.assert_called_once()

        result = self.get_written_json()
        self.assertEqual(result["solar"]["instant_power"], 1000)

    @common_patches
    @patch('proxy.server.pw')
    @patch('proxy.server.neg_solar', False)
    @patch('proxy.server.safe_endpoint_call')
    def test_aggregates_with_negative_solar_adjustment(self, proxystats_lock, mock_safe_call, mock_pw):
        """Test aggregates with negative solar power adjustment"""
        self.handler.path = "/aggregates"
        mock_pw.poll = Mock()
        mock_safe_call.return_value = {
            "solar": {"instant_power": -500},
            "load": {"instant_power": 2000}
        }

        self.handler.do_GET()

        self.handler.send_response.assert_called_with(HTTPStatus.OK)
        self.assertEqual(proxy.server.proxystats["gets"], 1)
        proxystats_lock.__enter__.assert_called_once()
        proxystats_lock.__exit__.assert_called_once()

        result = self.get_written_json()
        self.assertEqual(result["solar"]["instant_power"], 0)
        # Assert: load has been increased by the magnitude of negative solar
        # 2000 - (-500) = 2500
        self.assertIn("load", result)
        self.assertEqual(result["load"]["instant_power"], 2500)


class TestDoGetStatsEndpoints(BaseDoGetTest):
    """Test cases for stats-related endpoints"""

    def test_stats_endpoint(self):
        """Test /stats endpoint - using context manager approach"""
        with standard_test_patches(), \
             patch('proxy.server.safe_pw_call') as mock_safe_call, \
             patch('proxy.server.resource') as mock_resource, \
             patch('proxy.server.time') as mock_time, \
             patch('proxy.server.pw') as mock_pw, \
             patch('proxy.server.health_check_enabled', False):

            self.handler.path = "/stats"
            mock_time.time.return_value = 2000
            mock_resource.getrusage.return_value = Mock(ru_maxrss=1024)
            mock_safe_call.return_value = "Test Site"
            mock_pw.cloudmode = False
            mock_pw.fleetapi = False

            self.handler.do_GET()

            result = self.get_written_json()
            self.assertEqual(result["ts"], 2000)
            self.assertEqual(result["mem"], 1024)

    def test_stats_clear_endpoint(self):
        """Test /stats/clear endpoint - using context manager with custom proxystats"""
        with patch('proxy.server.proxystats_lock'), \
             patch('proxy.server.proxystats', {'gets': 10, 'errors': 2, 'uri': {'/test': 5}, 'clear': 0}) as mock_stats, \
             patch('proxy.server.api_base_url', ''), \
             patch('proxy.server.time') as mock_time:

            self.handler.path = "/stats/clear"
            mock_time.time.return_value = 3000

            self.handler.do_GET()

            # Check that stats were cleared
            self.assertEqual(mock_stats["gets"], 1)
            self.assertEqual(mock_stats["errors"], 0)
            self.assertEqual(mock_stats["uri"], {'/stats/clear': 1})
            self.assertEqual(mock_stats["clear"], 3000)


class TestCSVEndpoints(BaseDoGetTest):
<<<<<<< HEAD
    """Test cases for CSV endpoints"""

    @common_patches
    @patch('proxy.server.pw')
    @patch('proxy.server.neg_solar', False)
    @patch('proxy.server.safe_endpoint_call')
    @patch('proxy.server.safe_pw_call')
    def test_csv_basic_output(self, proxystats_lock, mock_safe_pw_call, mock_safe_endpoint_call, mock_pw):
        """Test /csv endpoint basic output"""
        self.handler.path = "/csv"
        mock_pw.poll = Mock()
        
        # Mock the aggregates call
        mock_safe_endpoint_call.return_value = {
            'site': {'instant_power': 100.5},
            'solar': {'instant_power': 200.25},
            'battery': {'instant_power': -50.75},
            'load': {'instant_power': 250.0}
        }
        
        # Mock the level call
        mock_safe_pw_call.return_value = 45.5
        
        self.handler.do_GET()
        
        self.handler.send_response.assert_called_with(HTTPStatus.OK)
        result = self.get_written_text()
        self.assertEqual(result, "100.50,250.00,200.25,-50.75,45.50\n")

    @common_patches
    @patch('proxy.server.pw')
    @patch('proxy.server.neg_solar', False)
    @patch('proxy.server.safe_endpoint_call')
    @patch('proxy.server.safe_pw_call')
    def test_csv_with_headers(self, proxystats_lock, mock_safe_pw_call, mock_safe_endpoint_call, mock_pw):
        """Test /csv endpoint with headers"""
        self.handler.path = "/csv?headers"
        mock_pw.poll = Mock()
        
        mock_safe_endpoint_call.return_value = {
            'site': {'instant_power': 100},
            'solar': {'instant_power': 200},
            'battery': {'instant_power': -50},
            'load': {'instant_power': 250}
        }
        
        mock_safe_pw_call.return_value = 45.5
        
        self.handler.do_GET()
        
        result = self.get_written_text()
        self.assertIn("Grid,Home,Solar,Battery,BatteryLevel\n", result)
        self.assertIn("100.00,250.00,200.00,-50.00,45.50\n", result)

    @common_patches
    @patch('proxy.server.pw')
    @patch('proxy.server.neg_solar', False)
    @patch('proxy.server.safe_endpoint_call')
    @patch('proxy.server.safe_pw_call')
    def test_csv_fractional_values(self, proxystats_lock, mock_safe_pw_call, mock_safe_endpoint_call, mock_pw):
        """Test /csv endpoint with fractional values"""
        self.handler.path = "/csv"
        mock_pw.poll = Mock()
        
        mock_safe_endpoint_call.return_value = {
            'site': {'instant_power': 123.456},
            'solar': {'instant_power': 234.567},
            'battery': {'instant_power': -345.678},
            'load': {'instant_power': 456.789}
        }
        
        mock_safe_pw_call.return_value = 67.89
        
        self.handler.do_GET()
        
        result = self.get_written_text()
        self.assertEqual(result, "123.46,456.79,234.57,-345.68,67.89\n")

    @common_patches
    @patch('proxy.server.pw')
    @patch('proxy.server.neg_solar', True)
    @patch('proxy.server.safe_endpoint_call')
    @patch('proxy.server.safe_pw_call')
    def test_csv_negative_solar_enabled(self, proxystats_lock, mock_safe_pw_call, mock_safe_endpoint_call, mock_pw):
        """Test /csv endpoint with negative solar enabled"""
        self.handler.path = "/csv"
        mock_pw.poll = Mock()
        
        mock_safe_endpoint_call.return_value = {
            'site': {'instant_power': 100},
            'solar': {'instant_power': -50},
            'battery': {'instant_power': 200},
            'load': {'instant_power': 250}
        }
        
        mock_safe_pw_call.return_value = 50.0
        
        self.handler.do_GET()
        
        result = self.get_written_text()
        self.assertEqual(result, "100.00,250.00,-50.00,200.00,50.00\n")

    @common_patches
    @patch('proxy.server.pw')
    @patch('proxy.server.neg_solar', False)
    @patch('proxy.server.safe_endpoint_call')
    @patch('proxy.server.safe_pw_call')
    def test_csv_negative_solar_disabled(self, proxystats_lock, mock_safe_pw_call, mock_safe_endpoint_call, mock_pw):
        """Test /csv endpoint with negative solar disabled (clamped to 0)"""
        self.handler.path = "/csv"
        mock_pw.poll = Mock()
        
        mock_safe_endpoint_call.return_value = {
            'site': {'instant_power': 100},
            'solar': {'instant_power': -50},
            'battery': {'instant_power': 200},
            'load': {'instant_power': 250}
        }
        
        mock_safe_pw_call.return_value = 50.0
        
        self.handler.do_GET()
        
        result = self.get_written_text()
        # Solar should be clamped to 0, and load adjusted: 250 - (-50) = 300
        self.assertEqual(result, "100.00,300.00,0.00,200.00,50.00\n")

    @common_patches
    @patch('proxy.server.pw')
    @patch('proxy.server.neg_solar', False)
    @patch('proxy.server.safe_endpoint_call')
    @patch('proxy.server.safe_pw_call')
    def test_csv_with_null_values(self, proxystats_lock, mock_safe_pw_call, mock_safe_endpoint_call, mock_pw):
        """Test /csv endpoint with null aggregates"""
        self.handler.path = "/csv"
        mock_pw.poll = Mock()
        
        # Return None for aggregates (timeout/error case)
        mock_safe_endpoint_call.return_value = None
        mock_safe_pw_call.return_value = 0
        
        self.handler.do_GET()
        
        result = self.get_written_text()
        self.assertEqual(result, "0.00,0.00,0.00,0.00,0.00\n")

    @common_patches
    @patch('proxy.server.pw')
    @patch('proxy.server.neg_solar', False)
    @patch('proxy.server.safe_endpoint_call')
    @patch('proxy.server.safe_pw_call')
    def test_csv_zero_values(self, proxystats_lock, mock_safe_pw_call, mock_safe_endpoint_call, mock_pw):
        """Test /csv endpoint with zero values"""
        self.handler.path = "/csv"
        mock_pw.poll = Mock()
        
        mock_safe_endpoint_call.return_value = {
            'site': {'instant_power': 0},
            'solar': {'instant_power': 0},
            'battery': {'instant_power': 0},
            'load': {'instant_power': 0}
        }
        
        mock_safe_pw_call.return_value = 0
        
        self.handler.do_GET()
        
        result = self.get_written_text()
        self.assertEqual(result, "0.00,0.00,0.00,0.00,0.00\n")
=======
    """Test cases for /csv endpoint"""

    def setUp(self):
        """Set up test fixtures"""
        self.mock_pw = MockPowerwall()

        # Patch the global Powerwall instance and safe_pw_call
        self.pw_patcher = patch("proxy.server.pw", self.mock_pw)
        self.safe_patcher = patch(
            "proxy.server.safe_pw_call",
            side_effect=lambda func, *args, **kwargs: func(*args, **kwargs),
        )

        self.pw_patcher.start()
        self.safe_patcher.start()

        super().setUp()

    def tearDown(self):
        self.pw_patcher.stop()
        self.safe_patcher.stop()

    def test_csv_basic_output(self):
        """Test basic /csv endpoint without headers"""
        body = self.do_get("/csv")
        expected = "100.00,400.00,500.00,-200.00,50.00\n"
        self.assertEqual(body, expected)

    def test_csv_with_headers(self):
        """Test /csv endpoint with headers parameter"""
        body = self.do_get("/csv?headers")
        expected = (
            "Grid,Home,Solar,Battery,BatteryLevel\n"
            "100.00,400.00,500.00,-200.00,50.00\n"
        )
        self.assertEqual(body, expected)

    def test_csv_with_null_values(self):
        """Test /csv endpoint when powerwall returns None values"""
        self.mock_pw.level_value = None
        self.mock_pw.grid_value = None
        self.mock_pw.solar_value = None
        self.mock_pw.battery_value = None
        self.mock_pw.home_value = None

        body = self.do_get("/csv")
        expected = "0.00,0.00,0.00,0.00,0.00\n"
        self.assertEqual(body, expected)

    def test_csv_negative_solar_disabled(self):
        """
        Test /csv with negative solar value when neg_solar=False.

        When neg_solar is False and solar is negative, we should:
        - add the magnitude of the solar value to home
        - clamp solar to 0
        """
        self.mock_pw.solar_value = -100.0
        self.mock_pw.home_value = 400.0

        with patch("proxy.server.neg_solar", False):
            body = self.do_get("/csv")

        # home goes from 400 → 500, solar clamped to 0
        expected = "100.00,500.00,0.00,-200.00,50.00\n"
        self.assertEqual(body, expected)

    def test_csv_negative_solar_enabled(self):
        """
        Test /csv with negative solar value when neg_solar=True.

        When neg_solar is True, we preserve the negative solar
        and do NOT shift it into home.
        """
        self.mock_pw.solar_value = -100.0

        with patch("proxy.server.neg_solar", True):
            body = self.do_get("/csv")

        expected = "100.00,400.00,-100.00,-200.00,50.00\n"
        self.assertEqual(body, expected)

    def test_csv_zero_values(self):
        """Test /csv with all zero values"""
        self.mock_pw.level_value = 0.0
        self.mock_pw.grid_value = 0.0
        self.mock_pw.solar_value = 0.0
        self.mock_pw.battery_value = 0.0
        self.mock_pw.home_value = 0.0

        body = self.do_get("/csv")
        expected = "0.00,0.00,0.00,0.00,0.00\n"
        self.assertEqual(body, expected)

    def test_csv_fractional_values(self):
        """Test /csv with fractional values for precision"""
        self.mock_pw.level_value = 75.555
        self.mock_pw.grid_value = 123.456
        self.mock_pw.solar_value = 789.123
        self.mock_pw.battery_value = -456.789
        self.mock_pw.home_value = 654.321

        body = self.do_get("/csv")
        expected = "123.46,654.32,789.12,-456.79,75.56\n"
        self.assertEqual(body, expected)
>>>>>>> e62c2639
<|MERGE_RESOLUTION|>--- conflicted
+++ resolved
@@ -232,7 +232,6 @@
 
 
 class TestCSVEndpoints(BaseDoGetTest):
-<<<<<<< HEAD
     """Test cases for CSV endpoints"""
 
     @common_patches
@@ -401,111 +400,4 @@
         self.handler.do_GET()
         
         result = self.get_written_text()
-        self.assertEqual(result, "0.00,0.00,0.00,0.00,0.00\n")
-=======
-    """Test cases for /csv endpoint"""
-
-    def setUp(self):
-        """Set up test fixtures"""
-        self.mock_pw = MockPowerwall()
-
-        # Patch the global Powerwall instance and safe_pw_call
-        self.pw_patcher = patch("proxy.server.pw", self.mock_pw)
-        self.safe_patcher = patch(
-            "proxy.server.safe_pw_call",
-            side_effect=lambda func, *args, **kwargs: func(*args, **kwargs),
-        )
-
-        self.pw_patcher.start()
-        self.safe_patcher.start()
-
-        super().setUp()
-
-    def tearDown(self):
-        self.pw_patcher.stop()
-        self.safe_patcher.stop()
-
-    def test_csv_basic_output(self):
-        """Test basic /csv endpoint without headers"""
-        body = self.do_get("/csv")
-        expected = "100.00,400.00,500.00,-200.00,50.00\n"
-        self.assertEqual(body, expected)
-
-    def test_csv_with_headers(self):
-        """Test /csv endpoint with headers parameter"""
-        body = self.do_get("/csv?headers")
-        expected = (
-            "Grid,Home,Solar,Battery,BatteryLevel\n"
-            "100.00,400.00,500.00,-200.00,50.00\n"
-        )
-        self.assertEqual(body, expected)
-
-    def test_csv_with_null_values(self):
-        """Test /csv endpoint when powerwall returns None values"""
-        self.mock_pw.level_value = None
-        self.mock_pw.grid_value = None
-        self.mock_pw.solar_value = None
-        self.mock_pw.battery_value = None
-        self.mock_pw.home_value = None
-
-        body = self.do_get("/csv")
-        expected = "0.00,0.00,0.00,0.00,0.00\n"
-        self.assertEqual(body, expected)
-
-    def test_csv_negative_solar_disabled(self):
-        """
-        Test /csv with negative solar value when neg_solar=False.
-
-        When neg_solar is False and solar is negative, we should:
-        - add the magnitude of the solar value to home
-        - clamp solar to 0
-        """
-        self.mock_pw.solar_value = -100.0
-        self.mock_pw.home_value = 400.0
-
-        with patch("proxy.server.neg_solar", False):
-            body = self.do_get("/csv")
-
-        # home goes from 400 → 500, solar clamped to 0
-        expected = "100.00,500.00,0.00,-200.00,50.00\n"
-        self.assertEqual(body, expected)
-
-    def test_csv_negative_solar_enabled(self):
-        """
-        Test /csv with negative solar value when neg_solar=True.
-
-        When neg_solar is True, we preserve the negative solar
-        and do NOT shift it into home.
-        """
-        self.mock_pw.solar_value = -100.0
-
-        with patch("proxy.server.neg_solar", True):
-            body = self.do_get("/csv")
-
-        expected = "100.00,400.00,-100.00,-200.00,50.00\n"
-        self.assertEqual(body, expected)
-
-    def test_csv_zero_values(self):
-        """Test /csv with all zero values"""
-        self.mock_pw.level_value = 0.0
-        self.mock_pw.grid_value = 0.0
-        self.mock_pw.solar_value = 0.0
-        self.mock_pw.battery_value = 0.0
-        self.mock_pw.home_value = 0.0
-
-        body = self.do_get("/csv")
-        expected = "0.00,0.00,0.00,0.00,0.00\n"
-        self.assertEqual(body, expected)
-
-    def test_csv_fractional_values(self):
-        """Test /csv with fractional values for precision"""
-        self.mock_pw.level_value = 75.555
-        self.mock_pw.grid_value = 123.456
-        self.mock_pw.solar_value = 789.123
-        self.mock_pw.battery_value = -456.789
-        self.mock_pw.home_value = 654.321
-
-        body = self.do_get("/csv")
-        expected = "123.46,654.32,789.12,-456.79,75.56\n"
-        self.assertEqual(body, expected)
->>>>>>> e62c2639
+        self.assertEqual(result, "0.00,0.00,0.00,0.00,0.00\n")