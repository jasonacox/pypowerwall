# pyPowerWall - Tesla TEDAPI Class
# -*- coding: utf-8 -*-
"""
 Tesla TEADAPI Class

 This module allows you to access the Tesla Powerwall Gateway
 TEDAPI on 192.168.91.1 as used by the Tesla One app.

 Class:
    TEDAPI(gw_pwd: str, debug: bool = False, pwcacheexpire: int = 5, timeout: int = 5,
              pwconfigexpire: int = 5, host: str = GW_IP) - Initialize TEDAPI

 Parameters:
    gw_pwd - Powerwall Gateway Password
    debug - Enable Debug Output
    pwcacheexpire - Cache Expiration in seconds
    timeout - API Timeout in seconds
    pwconfigexpire - Configuration Cache Expiration in seconds
    host - Powerwall Gateway IP Address (default: 192.168.91.1)

 Functions:
    get_din() - Get the DIN from the Powerwall Gateway
    get_config() - Get the Powerwall Gateway Configuration
    get_status() - Get the Powerwall Gateway Status
    connect() - Connect to the Powerwall Gateway
    backup_time_remaining() - Get the time remaining in hours
    battery_level() - Get the battery level as a percentage
    vitals() - Use tedapi data to create a vitals dictionary
    get_firmware_version() - Get the Powerwall Firmware Version
    get_battery_blocks() - Get list of Powerwall Battery Blocks
    get_components() - Get the Powerwall 3 Device Information
    get_battery_block(din) - Get the Powerwall 3 Battery Block Information
    get_pw3_vitals() - Get the Powerwall 3 Vitals Information
    get_device_controller() - Get the Powerwall Device Controller Status
    get_fan_speed() - Get the fan speeds in RPM

 Note:
    This module requires access to the Powerwall Gateway. You can add a route to
    using the command: sudo route add -host 192.168.91.1 <Powerwall_IP>
    The Powerwall Gateway password is required to access the TEDAPI.

 Author: Jason A. Cox
 Date: 1 Jun 2024
 For more information see https://github.com/jasonacox/pypowerwall
"""

import json
import logging
import math
import sys
import threading
import time
from functools import wraps
from http import HTTPStatus
from typing import Dict, List

import requests
import urllib3
from urllib3.exceptions import InsecureRequestWarning

from pypowerwall import __version__
from pypowerwall.api_lock import acquire_lock_with_backoff

from . import tedapi_pb2

from .vitals import Vitals

urllib3.disable_warnings(InsecureRequestWarning)

# TEDAPI Fixed Gateway IP Address
GW_IP = "192.168.91.1"

# Rate Limit Codes
BUSY_CODES: List[HTTPStatus] = [HTTPStatus.TOO_MANY_REQUESTS, HTTPStatus.SERVICE_UNAVAILABLE]

# Setup Logging
log = logging.getLogger(__name__)
log.debug('%s version %s', __name__, __version__)
log.debug('Python %s on %s', sys.version, sys.platform)

# Utility Functions
def lookup(data, keylist):
    """
    Lookup a value in a nested dictionary or return None if not found.
    data - nested dictionary
    keylist - list of keys to traverse
    """
    for key in keylist:
        if isinstance(data, dict):
            data = data.get(key)
        else:
            return None
    return data

def uses_api_lock(func):
    # If the attribute doesn't exist or isn't a valid threading.Lock, overwrite it.
    if not hasattr(func, 'api_lock') or not isinstance(func.api_lock, type(threading.Lock)):
        func.api_lock = threading.Lock()
    @wraps(func)
    def wrapper(*args, **kwargs):
        # Inject the function object itself into kwargs.
        kwargs['self_function'] = func
        return func(*args, **kwargs)
    return wrapper

# TEDAPI Class
class TEDAPI:
    def __init__(self, gw_pwd: str, debug: bool = False, pwcacheexpire: int = 5, timeout: int = 5,
                 pwconfigexpire: int = 5, host: str = GW_IP) -> None:
        self.debug = debug
        self.pwcachetime = {}  # holds the cached data timestamps for api
        self.pwcacheexpire = pwcacheexpire  # seconds to expire status cache
        self.pwconfigexpire = pwconfigexpire  # seconds to expire config cache
        self.pwcache = {}  # holds the cached data for api
        self.timeout = timeout
        self.pwcooldown = 0
        self.gw_ip = host
        self.din = None
        self.pw3 = False # Powerwall 3 Gateway only supports TEDAPI
        if not gw_pwd:
            raise ValueError("Missing gw_pwd")
        if self.debug:
            self.set_debug(True)
        self.gw_pwd = gw_pwd
        # Connect to Powerwall Gateway
        if not self.connect():
            log.error("Failed to connect to Powerwall Gateway")

    # TEDAPI Functions
    def set_debug(self, toggle=True, color=True):
        """Enable verbose logging"""
        if toggle:
            if color:
                logging.basicConfig(format='\x1b[31;1m%(levelname)s:%(message)s\x1b[0m', level=logging.DEBUG)
            else:
                logging.basicConfig(format='%(levelname)s:%(message)s', level=logging.DEBUG)
            log.setLevel(logging.DEBUG)
            log.debug("%s [%s]\n" % (__name__, __version__))
        else:
            log.setLevel(logging.NOTSET)

    def get_din(self, force=False):
        """
        Get the DIN from the Powerwall Gateway
        """
        # Check Cache
        if not force and "din" in self.pwcachetime:
            if time.time() - self.pwcachetime["din"] < self.pwcacheexpire:
                log.debug("Using Cached DIN")
                return self.pwcache["din"]
        if not force and self.pwcooldown > time.perf_counter():
            # Rate limited - return None
            log.debug('Rate limit cooldown period - Pausing API calls')
            return None
        # Fetch DIN from Powerwall
        log.debug("Fetching DIN from Powerwall...")
        url = f'https://{self.gw_ip}/tedapi/din'
        r = requests.get(url, auth=('Tesla_Energy_Device', self.gw_pwd), verify=False, timeout=self.timeout)
        if r.status_code in BUSY_CODES:
            # Rate limited - Switch to cooldown mode for 5 minutes
            self.pwcooldown = time.perf_counter() + 300
            log.error('Possible Rate limited by Powerwall at - Activating 5 minute cooldown')
            return None
        if r.status_code == HTTPStatus.FORBIDDEN:
            log.error("Access Denied: Check your Gateway Password")
            return None
        if r.status_code != HTTPStatus.OK:
            log.error(f"Error fetching DIN: {r.status_code}")
            return None
        din = r.text
        log.debug(f"Connected: Powerwall Gateway DIN: {din}")
        self.pwcachetime["din"] = time.time()
        self.pwcache["din"] = din
        return din


    @uses_api_lock
    def get_config(self, self_function, force=False):
        """
        Get the Powerwall Gateway Configuration

        Payload:
        {
            "auto_meter_update": true,
            "battery_blocks": [],
            "bridge_inverter": {},
            "client_protocols": {},
            "credentials": [],
            "customer": {},
            "default_real_mode": "self_consumption",
            "dio": {},
            "enable_inverter_meter_readings": true,
            "freq_shift_load_shed": {},
            "freq_support_parameters": {},
            "industrial_networks": {},
            "installer": {},
            "island_config": {},
            "island_contactor_controller": {},
            "logging": {},
            "meters": [],
            "site_info": {},
            "solar": {},
            "solars": [],
            "strategy": {},
            "test_timers": {},
            "vin": "1232100-00-E--TG11234567890"
        }
        """
        # Check for lock and wait if api request already sent
        data = None
        with acquire_lock_with_backoff(self_function, self.timeout):
            # Check Cache
            if not force and "config" in self.pwcachetime:
                if time.time() - self.pwcachetime["config"] < self.pwconfigexpire:
                    log.debug("Using Cached Payload")
                    return self.pwcache["config"]
            if not force and self.pwcooldown > time.perf_counter():
                # Rate limited - return None
                log.debug('Rate limit cooldown period - Pausing API calls')
                return None
            # Check Connection
            if not self.din:
                if not self.connect():
                    log.error("Not Connected - Unable to get configuration")
                    return None
            # Fetch Configuration from Powerwall
            log.debug("Get Configuration from Powerwall")
            # Build Protobuf to fetch config
            pb = tedapi_pb2.Message()
            pb.message.deliveryChannel = 1
            pb.message.sender.local = 1
            pb.message.recipient.din = self.din  # DIN of Powerwall
            pb.message.config.send.num = 1
            pb.message.config.send.file = "config.json"
            pb.tail.value = 1
            url = f'https://{self.gw_ip}/tedapi/v1'
            try:
                r = requests.post(url, auth=('Tesla_Energy_Device', self.gw_pwd), verify=False,
                                            headers={'Content-type': 'application/octet-string'},
                                            data=pb.SerializeToString(), timeout=self.timeout)
                log.debug(f"Response Code: {r.status_code}")
                if r.status_code in BUSY_CODES:
                    # Rate limited - Switch to cooldown mode for 5 minutes
                    self.pwcooldown = time.perf_counter() + 300
                    log.error('Possible Rate limited by Powerwall at - Activating 5 minute cooldown')
                    return None
                if r.status_code != HTTPStatus.OK:
                    log.error(f"Error fetching config: {r.status_code}")
                    return None
                # Decode response
                tedapi = tedapi_pb2.Message()
                tedapi.ParseFromString(r.content)
                payload = tedapi.message.config.recv.file.text
                try:
                    data = json.loads(payload)
                except json.JSONDecodeError as e:
                    log.error(f"Error Decoding JSON: {e}")
                    data = {}
                log.debug(f"Configuration: {data}")
                self.pwcachetime["config"] = time.time()
                self.pwcache["config"] = data
            except Exception as e:
                log.error(f"Error fetching config: {e}")
                data = None
        return data


    @uses_api_lock
    def get_status(self, self_function, force=False):
        """
        Get the Powerwall Gateway Status

        Payload:
        {
            "control": {
                "alerts": {},
                "batteryBlocks": [],
                "islanding": {},
                "meterAggregates": [],
                "pvInverters": [],
                "siteShutdown": {},
                "systemStatus": {}
                },
            "esCan": {
                "bus": {
                    "ISLANDER": {},
                    "MSA": {},
                    "PINV": [],
                    "POD": [],
                    "PVAC": [],
                    "PVS": [],
                    "SYNC": {},
                    "THC": []
                    },
                "enumeration": null,
                "firmwareUpdate": {},
                "inverterSelfTests": null,
                "phaseDetection": null
                },
            "neurio": {
                "isDetectingWiredMeters": false,
                "pairings": [],
                "readings": []
                },
            "pw3Can": {},
            "system": {}
        }
        """
        # Check for lock and wait if api request already sent
        data = None
        with acquire_lock_with_backoff(self_function, self.timeout):
            # Check Cache
            if not force and "status" in self.pwcachetime:
                if time.time() - self.pwcachetime["status"] < self.pwcacheexpire:
                    log.debug("Using Cached Payload")
                    return self.pwcache["status"]
            if not force and self.pwcooldown > time.perf_counter():
                # Rate limited - return None
                log.debug('Rate limit cooldown period - Pausing API calls')
                return None
            # Check Connection
            if not self.din:
                if not self.connect():
                    log.error("Not Connected - Unable to get status")
                    return None
            # Fetch Current Status from Powerwall
            log.debug("Get Status from Powerwall")
            # Build Protobuf to fetch status
            pb = tedapi_pb2.Message()
            pb.message.deliveryChannel = 1
            pb.message.sender.local = 1
            pb.message.recipient.din = self.din  # DIN of Powerwall
            pb.message.payload.send.num = 2
            pb.message.payload.send.payload.value = 1
            pb.message.payload.send.payload.text = " query DeviceControllerQuery {\n  control {\n    systemStatus {\n        nominalFullPackEnergyWh\n        nominalEnergyRemainingWh\n    }\n    islanding {\n        customerIslandMode\n        contactorClosed\n        microGridOK\n        gridOK\n    }\n    meterAggregates {\n      location\n      realPowerW\n    }\n    alerts {\n      active\n    },\n    siteShutdown {\n      isShutDown\n      reasons\n    }\n    batteryBlocks {\n      din\n      disableReasons\n    }\n    pvInverters {\n      din\n      disableReasons\n    }\n  }\n  system {\n    time\n    sitemanagerStatus {\n      isRunning\n    }\n    updateUrgencyCheck  {\n      urgency\n      version {\n        version\n        gitHash\n      }\n      timestamp\n    }\n  }\n  neurio {\n    isDetectingWiredMeters\n    readings {\n      serial\n      dataRead {\n        voltageV\n        realPowerW\n        reactivePowerVAR\n        currentA\n      }\n      timestamp\n    }\n    pairings {\n      serial\n      shortId\n      status\n      errors\n      macAddress\n      isWired\n      modbusPort\n      modbusId\n      lastUpdateTimestamp\n    }\n  }\n  pw3Can {\n    firmwareUpdate {\n      isUpdating\n      progress {\n         updating\n         numSteps\n         currentStep\n         currentStepProgress\n         progress\n      }\n    }\n  }\n  esCan {\n    bus {\n      PVAC {\n        packagePartNumber\n        packageSerialNumber\n        subPackagePartNumber\n        subPackageSerialNumber\n        PVAC_Status {\n          isMIA\n          PVAC_Pout\n          PVAC_State\n          PVAC_Vout\n          PVAC_Fout\n        }\n        PVAC_InfoMsg {\n          PVAC_appGitHash\n        }\n        PVAC_Logging {\n          isMIA\n          PVAC_PVCurrent_A\n          PVAC_PVCurrent_B\n          PVAC_PVCurrent_C\n          PVAC_PVCurrent_D\n          PVAC_PVMeasuredVoltage_A\n          PVAC_PVMeasuredVoltage_B\n          PVAC_PVMeasuredVoltage_C\n          PVAC_PVMeasuredVoltage_D\n          PVAC_VL1Ground\n          PVAC_VL2Ground\n        }\n        alerts {\n          isComplete\n          isMIA\n          active\n        }\n      }\n      PINV {\n        PINV_Status {\n          isMIA\n          PINV_Fout\n          PINV_Pout\n          PINV_Vout\n          PINV_State\n          PINV_GridState\n        }\n        PINV_AcMeasurements {\n          isMIA\n          PINV_VSplit1\n          PINV_VSplit2\n        }\n        PINV_PowerCapability {\n          isComplete\n          isMIA\n          PINV_Pnom\n        }\n        alerts {\n          isComplete\n          isMIA\n          active\n        }\n      }\n      PVS {\n        PVS_Status {\n          isMIA\n          PVS_State\n          PVS_vLL\n          PVS_StringA_Connected\n          PVS_StringB_Connected\n          PVS_StringC_Connected\n          PVS_StringD_Connected\n          PVS_SelfTestState\n        }\n        alerts {\n          isComplete\n          isMIA\n          active\n        }\n      }\n      THC {\n        packagePartNumber\n        packageSerialNumber\n        THC_InfoMsg {\n          isComplete\n          isMIA\n          THC_appGitHash\n        }\n        THC_Logging {\n          THC_LOG_PW_2_0_EnableLineState\n        }\n      }\n      POD {\n        POD_EnergyStatus {\n          isMIA\n          POD_nom_energy_remaining\n          POD_nom_full_pack_energy\n        }\n        POD_InfoMsg {\n            POD_appGitHash\n        }\n      }\n      MSA {\n        packagePartNumber\n        packageSerialNumber\n        MSA_InfoMsg {\n          isMIA\n          MSA_appGitHash\n          MSA_assemblyId\n        }\n        METER_Z_AcMeasurements {\n          isMIA\n          lastRxTime\n          METER_Z_CTA_InstRealPower\n          METER_Z_CTA_InstReactivePower\n          METER_Z_CTA_I\n          METER_Z_VL1G\n          METER_Z_CTB_InstRealPower\n          METER_Z_CTB_InstReactivePower\n          METER_Z_CTB_I\n          METER_Z_VL2G\n        }\n        MSA_Status {\n          lastRxTime\n        }\n      }\n      SYNC {\n        packagePartNumber\n        packageSerialNumber\n        SYNC_InfoMsg {\n          isMIA\n          SYNC_appGitHash\n        }\n        METER_X_AcMeasurements {\n          isMIA\n          isComplete\n          lastRxTime\n          METER_X_CTA_InstRealPower\n          METER_X_CTA_InstReactivePower\n          METER_X_CTA_I\n          METER_X_VL1N\n          METER_X_CTB_InstRealPower\n          METER_X_CTB_InstReactivePower\n          METER_X_CTB_I\n          METER_X_VL2N\n          METER_X_CTC_InstRealPower\n          METER_X_CTC_InstReactivePower\n          METER_X_CTC_I\n          METER_X_VL3N\n        }\n        METER_Y_AcMeasurements {\n          isMIA\n          isComplete\n          lastRxTime\n          METER_Y_CTA_InstRealPower\n          METER_Y_CTA_InstReactivePower\n          METER_Y_CTA_I\n          METER_Y_VL1N\n          METER_Y_CTB_InstRealPower\n          METER_Y_CTB_InstReactivePower\n          METER_Y_CTB_I\n          METER_Y_VL2N\n          METER_Y_CTC_InstRealPower\n          METER_Y_CTC_InstReactivePower\n          METER_Y_CTC_I\n          METER_Y_VL3N\n        }\n        SYNC_Status {\n          lastRxTime\n        }\n      }\n      ISLANDER {\n        ISLAND_GridConnection {\n          ISLAND_GridConnected\n          isComplete\n        }\n        ISLAND_AcMeasurements {\n          ISLAND_VL1N_Main\n          ISLAND_FreqL1_Main\n          ISLAND_VL2N_Main\n          ISLAND_FreqL2_Main\n          ISLAND_VL3N_Main\n          ISLAND_FreqL3_Main\n          ISLAND_VL1N_Load\n          ISLAND_FreqL1_Load\n          ISLAND_VL2N_Load\n          ISLAND_FreqL2_Load\n          ISLAND_VL3N_Load\n          ISLAND_FreqL3_Load\n          ISLAND_GridState\n          lastRxTime\n          isComplete\n          isMIA\n        }\n      }\n    }\n    enumeration {\n      inProgress\n      numACPW\n      numPVI\n    }\n    firmwareUpdate {\n      isUpdating\n      powerwalls {\n        updating\n        numSteps\n        currentStep\n        currentStepProgress\n        progress\n      }\n      msa {\n        updating\n        numSteps\n        currentStep\n        currentStepProgress\n        progress\n      }\n      sync {\n        updating\n        numSteps\n        currentStep\n        currentStepProgress\n        progress\n      }\n      pvInverters {\n        updating\n        numSteps\n        currentStep\n        currentStepProgress\n        progress\n      }\n    }\n    phaseDetection {\n      inProgress\n      lastUpdateTimestamp\n      powerwalls {\n        din\n        progress\n        phase\n      }\n    }\n    inverterSelfTests {\n      isRunning\n      isCanceled\n      pinvSelfTestsResults {\n        din\n        overall {\n          status\n          test\n          summary\n          setMagnitude\n          setTime\n          tripMagnitude\n          tripTime\n          accuracyMagnitude\n          accuracyTime\n          currentMagnitude\n          timestamp\n          lastError\n        }\n        testResults {\n          status\n          test\n          summary\n          setMagnitude\n          setTime\n          tripMagnitude\n          tripTime\n          accuracyMagnitude\n          accuracyTime\n          currentMagnitude\n          timestamp\n          lastError\n        }\n      }\n    }\n  }\n}\n"
            pb.message.payload.send.code = b'0\201\206\002A\024\261\227\245\177\255\265\272\321r\032\250\275j\305\030\2300\266\022B\242\264pO\262\024vd\267\316\032\f\376\322V\001\f\177*\366\345\333g_/`\v\026\225_qc\023$\323\216y\276~\335A1\022x\002Ap\a_\264\037]\304>\362\356\005\245V\301\177*\b\307\016\246]\037\202\242\353I~\332\317\021\336\006\033q\317\311\264\315\374\036\365s\272\225\215#o!\315z\353\345z\226\365\341\f\265\256r\373\313/\027\037'
            pb.message.payload.send.b.value = "{}"
            pb.tail.value = 1
            url = f'https://{self.gw_ip}/tedapi/v1'
            try:
                # Set lock
                r = requests.post(url, auth=('Tesla_Energy_Device', self.gw_pwd), verify=False,
                                            headers={'Content-type': 'application/octet-string'},
                                            data=pb.SerializeToString(), timeout=self.timeout)
                log.debug(f"Response Code: {r.status_code}")
                if r.status_code in BUSY_CODES:
                    # Rate limited - Switch to cooldown mode for 5 minutes
                    self.pwcooldown = time.perf_counter() + 300
                    log.error('Possible Rate limited by Powerwall at - Activating 5 minute cooldown')
                    return None
                if r.status_code != HTTPStatus.OK:
                    log.error(f"Error fetching status: {r.status_code}")
                    return None
                # Decode response
                tedapi = tedapi_pb2.Message()
                tedapi.ParseFromString(r.content)
                payload = tedapi.message.payload.recv.text
                try:
                    data = json.loads(payload)
                except json.JSONDecodeError as e:
                    log.error(f"Error Decoding JSON: {e}")
                    data = {}
                log.debug(f"Status: {data}")
                self.pwcachetime["status"] = time.time()
                self.pwcache["status"] = data
            except Exception as e:
                log.error(f"Error fetching status: {e}")
                data = None
        return data


    @uses_api_lock
    def get_device_controller(self, self_function, force=False):
        """
        Get the Powerwall Device Controller Status

        Similar to get_status but with additional data:
        {
            "components": {}, // Additional data
            "control": {},
            "esCan": {},
            "ieee20305": {}, // Additional data
            "neurio": {},
            "pw3Can": {},
            "system": {},
            "teslaRemoteMeter": {} // Additional data
        }

        TODO: Refactor to combine tedapi queries
        """
        # Check for lock and wait if api request already sent
        data = None
        with acquire_lock_with_backoff(self_function, self.timeout):
            # Check Cache
            if not force and "controller" in self.pwcachetime:
                if time.time() - self.pwcachetime["controller"] < self.pwcacheexpire:
                    log.debug("Using Cached Payload")
                    return self.pwcache["controller"]
            if not force and self.pwcooldown > time.perf_counter():
                # Rate limited - return None
                log.debug('Rate limit cooldown period - Pausing API calls')
                return None
            # Check Connection
            if not self.din:
                if not self.connect():
                    log.error("Not Connected - Unable to get controller data")
                    return None
            # Fetch Current Status from Powerwall
            log.debug("Get controller data from Powerwall")
            # Build Protobuf to fetch controller data
            pb = tedapi_pb2.Message()
            pb.message.deliveryChannel = 1
            pb.message.sender.local = 1
            pb.message.recipient.din = self.din  # DIN of Powerwall
            pb.message.payload.send.num = 2
            pb.message.payload.send.payload.value = 1
            pb.message.payload.send.payload.text = 'query DeviceControllerQuery($msaComp:ComponentFilter$msaSignals:[String!]){control{systemStatus{nominalFullPackEnergyWh nominalEnergyRemainingWh}islanding{customerIslandMode contactorClosed microGridOK gridOK disableReasons}meterAggregates{location realPowerW}alerts{active}siteShutdown{isShutDown reasons}batteryBlocks{din disableReasons}pvInverters{din disableReasons}}system{time supportMode{remoteService{isEnabled expiryTime sessionId}}sitemanagerStatus{isRunning}updateUrgencyCheck{urgency version{version gitHash}timestamp}}neurio{isDetectingWiredMeters readings{firmwareVersion serial dataRead{voltageV realPowerW reactivePowerVAR currentA}timestamp}pairings{serial shortId status errors macAddress hostname isWired modbusPort modbusId lastUpdateTimestamp}}teslaRemoteMeter{meters{din reading{timestamp firmwareVersion ctReadings{voltageV realPowerW reactivePowerVAR energyExportedWs energyImportedWs currentA}}firmwareUpdate{updating numSteps currentStep currentStepProgress progress}}detectedWired{din serialPort}}pw3Can{firmwareUpdate{isUpdating progress{updating numSteps currentStep currentStepProgress progress}}enumeration{inProgress}}esCan{bus{PVAC{packagePartNumber packageSerialNumber subPackagePartNumber subPackageSerialNumber PVAC_Status{isMIA PVAC_Pout PVAC_State PVAC_Vout PVAC_Fout}PVAC_InfoMsg{PVAC_appGitHash}PVAC_Logging{isMIA PVAC_PVCurrent_A PVAC_PVCurrent_B PVAC_PVCurrent_C PVAC_PVCurrent_D PVAC_PVMeasuredVoltage_A PVAC_PVMeasuredVoltage_B PVAC_PVMeasuredVoltage_C PVAC_PVMeasuredVoltage_D PVAC_VL1Ground PVAC_VL2Ground}alerts{isComplete isMIA active}}PINV{PINV_Status{isMIA PINV_Fout PINV_Pout PINV_Vout PINV_State PINV_GridState}PINV_AcMeasurements{isMIA PINV_VSplit1 PINV_VSplit2}PINV_PowerCapability{isComplete isMIA PINV_Pnom}alerts{isComplete isMIA active}}PVS{PVS_Status{isMIA PVS_State PVS_vLL PVS_StringA_Connected PVS_StringB_Connected PVS_StringC_Connected PVS_StringD_Connected PVS_SelfTestState}PVS_Logging{PVS_numStringsLockoutBits PVS_sbsComplete}alerts{isComplete isMIA active}}THC{packagePartNumber packageSerialNumber THC_InfoMsg{isComplete isMIA THC_appGitHash}THC_Logging{THC_LOG_PW_2_0_EnableLineState}}POD{POD_EnergyStatus{isMIA POD_nom_energy_remaining POD_nom_full_pack_energy}POD_InfoMsg{POD_appGitHash}}SYNC{packagePartNumber packageSerialNumber SYNC_InfoMsg{isMIA SYNC_appGitHash SYNC_assemblyId}METER_X_AcMeasurements{isMIA isComplete METER_X_CTA_InstRealPower METER_X_CTA_InstReactivePower METER_X_CTA_I METER_X_VL1N METER_X_CTB_InstRealPower METER_X_CTB_InstReactivePower METER_X_CTB_I METER_X_VL2N METER_X_CTC_InstRealPower METER_X_CTC_InstReactivePower METER_X_CTC_I METER_X_VL3N}METER_Y_AcMeasurements{isMIA isComplete METER_Y_CTA_InstRealPower METER_Y_CTA_InstReactivePower METER_Y_CTA_I METER_Y_VL1N METER_Y_CTB_InstRealPower METER_Y_CTB_InstReactivePower METER_Y_CTB_I METER_Y_VL2N METER_Y_CTC_InstRealPower METER_Y_CTC_InstReactivePower METER_Y_CTC_I METER_Y_VL3N}}ISLANDER{ISLAND_GridConnection{ISLAND_GridConnected isComplete}ISLAND_AcMeasurements{ISLAND_VL1N_Main ISLAND_FreqL1_Main ISLAND_VL2N_Main ISLAND_FreqL2_Main ISLAND_VL3N_Main ISLAND_FreqL3_Main ISLAND_VL1N_Load ISLAND_FreqL1_Load ISLAND_VL2N_Load ISLAND_FreqL2_Load ISLAND_VL3N_Load ISLAND_FreqL3_Load ISLAND_GridState isComplete isMIA}}}enumeration{inProgress numACPW numPVI}firmwareUpdate{isUpdating powerwalls{updating numSteps currentStep currentStepProgress progress}msa{updating numSteps currentStep currentStepProgress progress}msa1{updating numSteps currentStep currentStepProgress progress}sync{updating numSteps currentStep currentStepProgress progress}pvInverters{updating numSteps currentStep currentStepProgress progress}}phaseDetection{inProgress lastUpdateTimestamp powerwalls{din progress phase}}inverterSelfTests{isRunning isCanceled pinvSelfTestsResults{din overall{status test summary setMagnitude setTime tripMagnitude tripTime accuracyMagnitude accuracyTime currentMagnitude timestamp lastError}testResults{status test summary setMagnitude setTime tripMagnitude tripTime accuracyMagnitude accuracyTime currentMagnitude timestamp lastError}}}}components{msa:components(filter:$msaComp){partNumber serialNumber signals(names:$msaSignals){name value textValue boolValue timestamp}activeAlerts{name}}}ieee20305{longFormDeviceID polledResources{url name pollRateSeconds lastPolledTimestamp}controls{defaultControl{mRID setGradW opModEnergize opModMaxLimW opModImpLimW opModExpLimW opModGenLimW opModLoadLimW}activeControls{opModEnergize opModMaxLimW opModImpLimW opModExpLimW opModGenLimW opModLoadLimW}}registration{dateTimeRegistered pin}}}'
            pb.message.payload.send.code = b'0\x81\x87\x02B\x01A\x95\x12\xe3B\xd1\xca\x1a\xd3\x00\xf6}\x0bE@/\x9a\x9f\xc0\r\x06%\xac,\x0ej!)\nd\xef\xe67\x8b\xafb\xd7\xf8&\x0b.\xc1\xac\xd9!\x1f\xd6\x83\xffkIm\xf3\\J\xd8\xeeiTY\xde\x7f\xc5xR\x02A\x1dC\x03H\xfb8"\xb0\xe4\xd6\x18\xde\x11\xc45\xb2\xa9VB\xa6J\x8f\x08\x9d\xba\x86\xf1 W\xcdJ\x8c\x02*\x05\x12\xcb{<\x9b\xc8g\xc9\x9d9\x8bR\xb3\x89\xb8\xf1\xf1\x0f\x0e\x16E\xed\xd7\xbf\xd5&)\x92.\x12'
            pb.message.payload.send.b.value = '{"msaComp":{"types" :["PVS","PVAC", "TESYNC", "TEPINV", "TETHC", "STSTSM",  "TEMSA", "TEPINV" ]},\n\t"msaSignals":[\n\t"MSA_pcbaId",\n\t"MSA_usageId",\n\t"MSA_appGitHash",\n\t"PVAC_Fan_Speed_Actual_RPM",\n\t"PVAC_Fan_Speed_Target_RPM",\n\t"MSA_HeatingRateOccurred",\n\t"THC_AmbientTemp",\n\t"METER_Z_CTA_InstRealPower",\n\t"METER_Z_CTA_InstReactivePower",\n\t"METER_Z_CTA_I",\n\t"METER_Z_VL1G",\n\t"METER_Z_CTB_InstRealPower",\n\t"METER_Z_CTB_InstReactivePower",\n\t"METER_Z_CTB_I",\n\t"METER_Z_VL2G"]}'
            pb.tail.value = 1
            url = f'https://{self.gw_ip}/tedapi/v1'
            try:
                # Set lock
                r = requests.post(url, auth=('Tesla_Energy_Device', self.gw_pwd), verify=False,
                                            headers={'Content-type': 'application/octet-string'},
                                            data=pb.SerializeToString(), timeout=self.timeout)
                log.debug(f"Response Code: {r.status_code}")
                if r.status_code in BUSY_CODES:
                    # Rate limited - Switch to cooldown mode for 5 minutes
                    self.pwcooldown = time.perf_counter() + 300
                    log.error('Possible Rate limited by Powerwall at - Activating 5 minute cooldown')
                    return None
                if r.status_code != HTTPStatus.OK:
                    log.error(f"Error fetching controller data: {r.status_code}")
                    return None
                # Decode response
                tedapi = tedapi_pb2.Message()
                tedapi.ParseFromString(r.content)
                payload = tedapi.message.payload.recv.text
                log.debug(f"Payload: {payload}")
                try:
                    data = json.loads(payload)
                except json.JSONDecodeError as e:
                    log.error(f"Error Decoding JSON: {e}")
                    data = {}
                log.debug(f"Status: {data}")
                self.pwcachetime["controller"] = time.time()
                self.pwcache["controller"] = data
            except Exception as e:
                log.error(f"Error fetching controller data: {e}")
                data = None
        return data


    @uses_api_lock
    def get_firmware_version(self, self_function, force=False, details=False):
        """
        Get the Powerwall Firmware Version

        Args:
            force (bool): Force a refresh of the firmware version
            details (bool): Return additional system information including
                            gateway part number, serial number, and wireless devices
        """
        payload = None
        with acquire_lock_with_backoff(self_function, self.timeout):
            # Check Connection
            if not self.din:
                if not self.connect():
                    log.error("Not Connected - Unable to get firmware version")
                    return None
            # Check Cache
            if not force and "firmware" in self.pwcachetime:
                if time.time() - self.pwcachetime["firmware"] < self.pwcacheexpire:
                    log.debug("Using Cached Firmware")
                    return self.pwcache["firmware"]
            if not force and self.pwcooldown > time.perf_counter():
                # Rate limited - return None
                log.debug('Rate limit cooldown period - Pausing API calls')
                return None
            # Fetch Current Status from Powerwall
            log.debug("Get Firmware Version from Powerwall")
            # Build Protobuf to fetch status
            pb = tedapi_pb2.Message()
            pb.message.deliveryChannel = 1
            pb.message.sender.local = 1
            pb.message.recipient.din = self.din  # DIN of Powerwall
            pb.message.firmware.request = ""
            pb.tail.value = 1
            url = f'https://{self.gw_ip}/tedapi/v1'
            try:
                r = requests.post(url, auth=('Tesla_Energy_Device', self.gw_pwd), verify=False,
                                            headers={'Content-type': 'application/octet-string'},
                                            data=pb.SerializeToString(), timeout=self.timeout)
                log.debug(f"Response Code: {r.status_code}")
                if r.status_code in BUSY_CODES:
                    # Rate limited - Switch to cooldown mode for 5 minutes
                    self.pwcooldown = time.perf_counter() + 300
                    log.error('Possible Rate limited by Powerwall at - Activating 5 minute cooldown')
                    return None
                if r.status_code != HTTPStatus.OK:
                    log.error(f"Error fetching firmware version: {r.status_code}")
                    return None
                # Decode response
                tedapi = tedapi_pb2.Message()
                tedapi.ParseFromString(r.content)
                firmware_version = tedapi.message.firmware.system.version.text
                if details:
                    payload = {
                        "system": {
                            "gateway": {
                                "partNumber": tedapi.message.firmware.system.gateway.partNumber,
                                "serialNumber": tedapi.message.firmware.system.gateway.serialNumber
                            },
                            "din": tedapi.message.firmware.system.din,
                            "version": {
                                "text": tedapi.message.firmware.system.version.text,
                                "githash": tedapi.message.firmware.system.version.githash
                            },
                            "five": tedapi.message.firmware.system.five,
                            "six": tedapi.message.firmware.system.six,
                            "wireless": {
                                "device": []
                            }
                        }
                    }
                    try:
                        for device in tedapi.message.firmware.system.wireless.device:
                            payload["system"]["wireless"]["device"].append({
                                "company": device.company.value,
                                "model": device.model.value,
                                "fcc_id": device.fcc_id.value,
                                "ic": device.ic.value
                            })
                    except Exception as e:
                        log.debug(f"Error parsing wireless devices: {e}")
                    log.debug(f"Firmware Version: {payload}")
                else:
                    payload = firmware_version
                log.debug(f"Firmware Version: {firmware_version}")
                self.pwcachetime["firmware"] = time.time()
                self.pwcache["firmware"] = firmware_version
            except Exception as e:
                log.error(f"Error fetching firmware version: {e}")
                payload = None
        return payload


    @uses_api_lock
    def get_components(self, self_function, force=False):
        """
        Get the Powerwall 3 Device Information

        Note: Provides empty response for previous Powerwall versions
        """
        components = None
        with acquire_lock_with_backoff(self_function, self.timeout):
            # Check Connection
            if not self.din:
                if not self.connect():
                    log.error("Not Connected - Unable to get configuration")
                    return None
            # Check Cache
            if not force and "components" in self.pwcachetime:
                if time.time() - self.pwcachetime["components"] < self.pwconfigexpire:
                    log.debug("Using Cached Components")
                    return self.pwcache["components"]
            if not force and self.pwcooldown > time.perf_counter():
                # Rate limited - return None
                log.debug('Rate limit cooldown period - Pausing API calls')
                return None
            # Fetch Configuration from Powerwall
            log.debug("Get PW3 Components from Powerwall")
            # Build Protobuf to fetch config
            pb = tedapi_pb2.Message()
            pb.message.deliveryChannel = 1
            pb.message.sender.local = 1
            pb.message.recipient.din = self.din  # DIN of Powerwall
            pb.message.payload.send.num = 2
            pb.message.payload.send.payload.value = 1
            pb.message.payload.send.payload.text = " query ComponentsQuery (\n  $pchComponentsFilter: ComponentFilter,\n  $pchSignalNames: [String!],\n  $pwsComponentsFilter: ComponentFilter,\n  $pwsSignalNames: [String!],\n  $bmsComponentsFilter: ComponentFilter,\n  $bmsSignalNames: [String!],\n  $hvpComponentsFilter: ComponentFilter,\n  $hvpSignalNames: [String!],\n  $baggrComponentsFilter: ComponentFilter,\n  $baggrSignalNames: [String!],\n  ) {\n  # TODO STST-57686: Introduce GraphQL fragments to shorten\n  pw3Can {\n    firmwareUpdate {\n      isUpdating\n      progress {\n         updating\n         numSteps\n         currentStep\n         currentStepProgress\n         progress\n      }\n    }\n  }\n  components {\n    pws: components(filter: $pwsComponentsFilter) {\n      signals(names: $pwsSignalNames) {\n        name\n        value\n        textValue\n        boolValue\n        timestamp\n      }\n      activeAlerts {\n        name\n      }\n    }\n    pch: components(filter: $pchComponentsFilter) {\n      signals(names: $pchSignalNames) {\n        name\n        value\n        textValue\n        boolValue\n        timestamp\n      }\n      activeAlerts {\n        name\n      }\n    }\n    bms: components(filter: $bmsComponentsFilter) {\n      signals(names: $bmsSignalNames) {\n        name\n        value\n        textValue\n        boolValue\n        timestamp\n      }\n      activeAlerts {\n        name\n      }\n    }\n    hvp: components(filter: $hvpComponentsFilter) {\n      partNumber\n      serialNumber\n      signals(names: $hvpSignalNames) {\n        name\n        value\n        textValue\n        boolValue\n        timestamp\n      }\n      activeAlerts {\n        name\n      }\n    }\n    baggr: components(filter: $baggrComponentsFilter) {\n      signals(names: $baggrSignalNames) {\n        name\n        value\n        textValue\n        boolValue\n        timestamp\n      }\n      activeAlerts {\n        name\n      }\n    }\n  }\n}\n"
            pb.message.payload.send.code = b'0\201\210\002B\000\270q\354>\243m\325p\371S\253\231\346~:\032\216~\242\263\207\017L\273O\203u\241\270\333w\233\354\276\246h\262\243\255\261\007\202D\277\353x\023O\022\303\216\264\010-\'i6\360>B\237\236\304\244m\002B\001\023Pk\033)\277\236\342R\264\247g\260u\036\023\3662\354\242\353\035\221\234\027\245\321J\342\345\037q\262O\3446-\353\315m1\237zai0\341\207C4\307\300Z\177@h\335\327\0239\252f\n\206W'
            pb.message.payload.send.b.value = "{\"pwsComponentsFilter\":{\"types\":[\"PW3SAF\"]},\"pwsSignalNames\":[\"PWS_SelfTest\",\"PWS_PeImpTestState\",\"PWS_PvIsoTestState\",\"PWS_RelaySelfTest_State\",\"PWS_MciTestState\",\"PWS_appGitHash\",\"PWS_ProdSwitch_State\"],\"pchComponentsFilter\":{\"types\":[\"PCH\"]},\"pchSignalNames\":[\"PCH_State\",\"PCH_PvState_A\",\"PCH_PvState_B\",\"PCH_PvState_C\",\"PCH_PvState_D\",\"PCH_PvState_E\",\"PCH_PvState_F\",\"PCH_AcFrequency\",\"PCH_AcVoltageAB\",\"PCH_AcVoltageAN\",\"PCH_AcVoltageBN\",\"PCH_packagePartNumber_1_7\",\"PCH_packagePartNumber_8_14\",\"PCH_packagePartNumber_15_20\",\"PCH_packageSerialNumber_1_7\",\"PCH_packageSerialNumber_8_14\",\"PCH_PvVoltageA\",\"PCH_PvVoltageB\",\"PCH_PvVoltageC\",\"PCH_PvVoltageD\",\"PCH_PvVoltageE\",\"PCH_PvVoltageF\",\"PCH_PvCurrentA\",\"PCH_PvCurrentB\",\"PCH_PvCurrentC\",\"PCH_PvCurrentD\",\"PCH_PvCurrentE\",\"PCH_PvCurrentF\",\"PCH_BatteryPower\",\"PCH_AcRealPowerAB\",\"PCH_SlowPvPowerSum\",\"PCH_AcMode\",\"PCH_AcFrequency\",\"PCH_DcdcState_A\",\"PCH_DcdcState_B\",\"PCH_appGitHash\"],\"bmsComponentsFilter\":{\"types\":[\"PW3BMS\"]},\"bmsSignalNames\":[\"BMS_nominalEnergyRemaining\",\"BMS_nominalFullPackEnergy\",\"BMS_appGitHash\"],\"hvpComponentsFilter\":{\"types\":[\"PW3HVP\"]},\"hvpSignalNames\":[\"HVP_State\",\"HVP_appGitHash\"],\"baggrComponentsFilter\":{\"types\":[\"BAGGR\"]},\"baggrSignalNames\":[\"BAGGR_State\",\"BAGGR_OperationRequest\",\"BAGGR_NumBatteriesConnected\",\"BAGGR_NumBatteriesPresent\",\"BAGGR_NumBatteriesExpected\",\"BAGGR_LOG_BattConnectionStatus0\",\"BAGGR_LOG_BattConnectionStatus1\",\"BAGGR_LOG_BattConnectionStatus2\",\"BAGGR_LOG_BattConnectionStatus3\"]}"
            pb.tail.value = 1
            url = f'https://{self.gw_ip}/tedapi/v1'
            try:
                r = requests.post(url, auth=('Tesla_Energy_Device', self.gw_pwd), verify=False,
                                            headers={'Content-type': 'application/octet-string'},
                                            data=pb.SerializeToString(), timeout=self.timeout)
                log.debug(f"Response Code: {r.status_code}")
                if r.status_code in BUSY_CODES:
                    # Rate limited - Switch to cooldown mode for 5 minutes
                    self.pwcooldown = time.perf_counter() + 300
                    log.error('Possible Rate limited by Powerwall at - Activating 5 minute cooldown')
                    return None
                if r.status_code != HTTPStatus.OK:
                    log.error(f"Error fetching components: {r.status_code}")
                    return None
                # Decode response
                tedapi = tedapi_pb2.Message()
                tedapi.ParseFromString(r.content)
                payload = tedapi.message.payload.recv.text
                log.debug(f"Payload (len={len(payload)}): {payload}")
                # Append payload to components
                components = json.loads(payload)
                log.debug(f"Components: {components}")
                self.pwcachetime["components"] = time.time()
                self.pwcache["components"] = components
            except Exception as e:
                log.error(f"Error fetching components: {e}")
                components = None
        return components


    def get_pw3_vitals(self, force=False):
        """
        Get Powerwall 3 Battery Vitals Data

        Returns:
        {
            "PVAC--{part}--{sn}" {
                "PVAC_PvState_A": "PV_Active",
                "PVAC_PVCurrent_A": 0.0,
                ...
                "PVAC_PVMeasuredVoltage_A": 0.0,
                ...
                "PVAC_PVMeasuredPower_A": 0.0,
                ...
                "PVAC_Fout": 60.0,
                "PVAC_Pout": 0.0,
                "PVAC_State": X,
                "PVAC_VL1Ground": lookup(p, ['PVAC_Logging', 'PVAC_VL1Ground']),
                "PVAC_VL2Ground": lookup(p, ['PVAC_Logging', 'PVAC_VL2Ground']),
                "PVAC_Vout": lookup(p, ['PVAC_Status', 'PVAC_Vout']),
                "manufacturer": "TESLA",
                "partNumber": packagePartNumber,
                "serialNumber": packageSerialNumber,
            }.
            "PVS--{part}--{sn}" {
                "PVS_StringA_Connected": true,
                ...
            },
            "TEPOD--{part}--{sn}" {
                "alerts": [],
                "POD_nom_energy_remaining": 0.0,
                "POD_nom_full_pack_energy": 0.0,
                "POD_nom_energy_to_be_charged": 0.0,
            }
        }
        """
        # Check Connection
        if not self.din:
            if not self.connect():
                log.error("Not Connected - Unable to get configuration")
                return None
        # Check Cache
        if not force and "pw3_vitals" in self.pwcachetime:
            if time.time() - self.pwcachetime["pw3_vitals"] < self.pwconfigexpire:
                log.debug("Using Cached Components")
                return self.pwcache["pw3_vitals"]
        if not force and self.pwcooldown > time.perf_counter():
            # Rate limited - return None
            log.debug('Rate limit cooldown period - Pausing API calls')
            return None
        components = self.get_components(force=force)
        din = self.din
        if not components:
            log.error("Unable to get Powerwall 3 Components")
            return None

        response = {}
        config = self.get_config(force=force)
        battery_blocks = config['battery_blocks']

        # Loop through all the battery blocks (Powerwalls)
        for battery in battery_blocks:
            pw_din = battery['vin'] # 1707000-11-J--TG12xxxxxx3A8Z
            pw_part, pw_serial = pw_din.split('--')
            battery_type = battery['type']
            if "Powerwall3" not in battery_type:
                continue
            # Fetch Device ComponentsQuery from each Powerwall
            pb = tedapi_pb2.Message()
            pb.message.deliveryChannel = 1
            pb.message.sender.local = 1
            pb.message.sender.din = din  # DIN of Primary Powerwall 3 / System
            pb.message.recipient.din = pw_din  # DIN of Powerwall of Interest
            pb.message.payload.send.num = 2
            pb.message.payload.send.payload.value = 1
            pb.message.payload.send.payload.text = " query ComponentsQuery (\n  $pchComponentsFilter: ComponentFilter,\n  $pchSignalNames: [String!],\n  $pwsComponentsFilter: ComponentFilter,\n  $pwsSignalNames: [String!],\n  $bmsComponentsFilter: ComponentFilter,\n  $bmsSignalNames: [String!],\n  $hvpComponentsFilter: ComponentFilter,\n  $hvpSignalNames: [String!],\n  $baggrComponentsFilter: ComponentFilter,\n  $baggrSignalNames: [String!],\n  ) {\n  # TODO STST-57686: Introduce GraphQL fragments to shorten\n  pw3Can {\n    firmwareUpdate {\n      isUpdating\n      progress {\n         updating\n         numSteps\n         currentStep\n         currentStepProgress\n         progress\n      }\n    }\n  }\n  components {\n    pws: components(filter: $pwsComponentsFilter) {\n      signals(names: $pwsSignalNames) {\n        name\n        value\n        textValue\n        boolValue\n        timestamp\n      }\n      activeAlerts {\n        name\n      }\n    }\n    pch: components(filter: $pchComponentsFilter) {\n      signals(names: $pchSignalNames) {\n        name\n        value\n        textValue\n        boolValue\n        timestamp\n      }\n      activeAlerts {\n        name\n      }\n    }\n    bms: components(filter: $bmsComponentsFilter) {\n      signals(names: $bmsSignalNames) {\n        name\n        value\n        textValue\n        boolValue\n        timestamp\n      }\n      activeAlerts {\n        name\n      }\n    }\n    hvp: components(filter: $hvpComponentsFilter) {\n      partNumber\n      serialNumber\n      signals(names: $hvpSignalNames) {\n        name\n        value\n        textValue\n        boolValue\n        timestamp\n      }\n      activeAlerts {\n        name\n      }\n    }\n    baggr: components(filter: $baggrComponentsFilter) {\n      signals(names: $baggrSignalNames) {\n        name\n        value\n        textValue\n        boolValue\n        timestamp\n      }\n      activeAlerts {\n        name\n      }\n    }\n  }\n}\n"
            pb.message.payload.send.code = b'0\201\210\002B\000\270q\354>\243m\325p\371S\253\231\346~:\032\216~\242\263\207\017L\273O\203u\241\270\333w\233\354\276\246h\262\243\255\261\007\202D\277\353x\023O\022\303\216\264\010-\'i6\360>B\237\236\304\244m\002B\001\023Pk\033)\277\236\342R\264\247g\260u\036\023\3662\354\242\353\035\221\234\027\245\321J\342\345\037q\262O\3446-\353\315m1\237zai0\341\207C4\307\300Z\177@h\335\327\0239\252f\n\206W'
            pb.message.payload.send.b.value = "{\"pwsComponentsFilter\":{\"types\":[\"PW3SAF\"]},\"pwsSignalNames\":[\"PWS_SelfTest\",\"PWS_PeImpTestState\",\"PWS_PvIsoTestState\",\"PWS_RelaySelfTest_State\",\"PWS_MciTestState\",\"PWS_appGitHash\",\"PWS_ProdSwitch_State\"],\"pchComponentsFilter\":{\"types\":[\"PCH\"]},\"pchSignalNames\":[\"PCH_State\",\"PCH_PvState_A\",\"PCH_PvState_B\",\"PCH_PvState_C\",\"PCH_PvState_D\",\"PCH_PvState_E\",\"PCH_PvState_F\",\"PCH_AcFrequency\",\"PCH_AcVoltageAB\",\"PCH_AcVoltageAN\",\"PCH_AcVoltageBN\",\"PCH_packagePartNumber_1_7\",\"PCH_packagePartNumber_8_14\",\"PCH_packagePartNumber_15_20\",\"PCH_packageSerialNumber_1_7\",\"PCH_packageSerialNumber_8_14\",\"PCH_PvVoltageA\",\"PCH_PvVoltageB\",\"PCH_PvVoltageC\",\"PCH_PvVoltageD\",\"PCH_PvVoltageE\",\"PCH_PvVoltageF\",\"PCH_PvCurrentA\",\"PCH_PvCurrentB\",\"PCH_PvCurrentC\",\"PCH_PvCurrentD\",\"PCH_PvCurrentE\",\"PCH_PvCurrentF\",\"PCH_BatteryPower\",\"PCH_AcRealPowerAB\",\"PCH_SlowPvPowerSum\",\"PCH_AcMode\",\"PCH_AcFrequency\",\"PCH_DcdcState_A\",\"PCH_DcdcState_B\",\"PCH_appGitHash\"],\"bmsComponentsFilter\":{\"types\":[\"PW3BMS\"]},\"bmsSignalNames\":[\"BMS_nominalEnergyRemaining\",\"BMS_nominalFullPackEnergy\",\"BMS_appGitHash\"],\"hvpComponentsFilter\":{\"types\":[\"PW3HVP\"]},\"hvpSignalNames\":[\"HVP_State\",\"HVP_appGitHash\"],\"baggrComponentsFilter\":{\"types\":[\"BAGGR\"]},\"baggrSignalNames\":[\"BAGGR_State\",\"BAGGR_OperationRequest\",\"BAGGR_NumBatteriesConnected\",\"BAGGR_NumBatteriesPresent\",\"BAGGR_NumBatteriesExpected\",\"BAGGR_LOG_BattConnectionStatus0\",\"BAGGR_LOG_BattConnectionStatus1\",\"BAGGR_LOG_BattConnectionStatus2\",\"BAGGR_LOG_BattConnectionStatus3\"]}"
            pb.tail.value = 2
            url = f'https://{self.gw_ip}/tedapi/device/{pw_din}/v1'
            r = requests.post(url, auth=('Tesla_Energy_Device', self.gw_pwd), verify=False,
                            headers={'Content-type': 'application/octet-string'},
                            data=pb.SerializeToString(), timeout=self.timeout)
            if r.status_code == HTTPStatus.OK:
                # Decode response
                tedapi = tedapi_pb2.Message()
                tedapi.ParseFromString(r.content)
                payload = tedapi.message.payload.recv.text
                if payload:
                    data = json.loads(payload)
                    # TEDPOD
                    alerts = []
                    components = data['components']
                    for component in components:
                        if components[component]:
                            for alert in components[component][0]['activeAlerts']:
                                if alert['name'] not in alerts:
                                    alerts.append(alert['name'])
                    bms_component = data['components']['bms'][0] # TODO: Process all BMS components
                    signals = bms_component['signals']
                    nom_energy_remaining = 0
                    nom_full_pack_energy = 0
                    for signal in signals:
                        if "BMS_nominalEnergyRemaining" == signal['name']:
                            nom_energy_remaining = int(signal['value'] * 1000) # Convert to Wh
                        elif "BMS_nominalFullPackEnergy" == signal['name']:
                            nom_full_pack_energy = int(signal['value'] * 1000) # Convert to Wh
                    response[f"TEPOD--{pw_din}"] = {
                        "alerts": alerts,
                        "POD_nom_energy_remaining": nom_energy_remaining,
                        "POD_nom_energy_to_be_charged": nom_full_pack_energy - nom_energy_remaining,
                        "POD_nom_full_pack_energy": nom_full_pack_energy,
                    }
                    # PVAC, PVS and TEPINV
                    response[f"PVAC--{pw_din}"] = {}
                    response[f"PVS--{pw_din}"] = {}
                    response[f"TEPINV--{pw_din}"] = {}
                    pch_components = data['components']['pch']
                    # pch_components contain:
                    #   PCH_PvState_A through F - textValue in [Pv_Active, Pv_Active_Parallel, Pv_Standby]
                    #   PCH_PvVoltageA through F - value
                    #   PCH_PvCurrentA through F - value
                    # Loop through and find all the strings - PW3 has 6 strings A-F
                    for n in ["A", "B", "C", "D", "E", "F"]:
                        pv_state = "Unknown"
                        pv_voltage = 0
                        pv_current = 0
                        for component in pch_components: # TODO: Probably better way to do this
                            signals = component['signals']
                            for signal in signals:
                                if f'PCH_PvState_{n}' == signal['name']:
                                    pv_state = signal['textValue']
                                elif f'PCH_PvVoltage{n}' == signal['name']:
                                    pv_voltage = signal['value'] if signal['value'] > 0 else 0
                                elif f'PCH_PvCurrent{n}' == signal['name']:
                                    pv_current = signal['value'] if signal['value'] > 0 else 0
                                elif 'PCH_AcFrequency' == signal['name']:
                                    response[f"PVAC--{pw_din}"]["PVAC_Fout"] = signal['value']
                                    response[f"TEPINV--{pw_din}"]["PINV_Fout"] = signal['value']
                                elif 'PCH_AcVoltageAN' == signal['name']:
                                    response[f"PVAC--{pw_din}"]["PVAC_VL1Ground"] = signal['value']
                                    response[f"TEPINV--{pw_din}"]["PINV_VSplit1"] = signal['value']
                                elif 'PCH_AcVoltageBN' == signal['name']:
                                    response[f"PVAC--{pw_din}"]["PVAC_VL2Ground"] = signal['value']
                                    response[f"TEPINV--{pw_din}"]["PINV_VSplit2"] = signal['value']
                                elif 'PCH_AcVoltageAB' == signal['name']:
                                    response[f"PVAC--{pw_din}"]["PVAC_Vout"] = signal['value']
                                    response[f"TEPINV--{pw_din}"]["PINV_Vout"] = signal['value']
                                elif 'PCH_AcRealPowerAB' == signal['name']:
                                    response[f"PVAC--{pw_din}"]["PVAC_Pout"] = signal['value']
                                    response[f"TEPINV--{pw_din}"]["PINV_Pout"] = (signal['value'] or 0) / 1000
                                elif 'PCH_AcMode' == signal['name']:
                                    response[f"PVAC--{pw_din}"]["PVAC_State"] = signal['textValue']
                                    response[f"TEPINV--{pw_din}"]["PINV_State"] = signal['textValue']
                        pv_power = pv_voltage * pv_current # Calculate power
                        response[f"PVAC--{pw_din}"][f"PVAC_PvState_{n}"] = pv_state
                        response[f"PVAC--{pw_din}"][f"PVAC_PVMeasuredVoltage_{n}"] = pv_voltage
                        response[f"PVAC--{pw_din}"][f"PVAC_PVCurrent_{n}"] = pv_current
                        response[f"PVAC--{pw_din}"][f"PVAC_PVMeasuredPower_{n}"] = pv_power
                        response[f"PVAC--{pw_din}"]["manufacturer"] = "TESLA"
                        response[f"PVAC--{pw_din}"]["partNumber"] = pw_part
                        response[f"PVAC--{pw_din}"]["serialNumber"] = pw_serial
                        response[f"PVS--{pw_din}"][f"PVS_String{n}_Connected"] = ("Pv_Active" in pv_state)
                else:
                    log.debug(f"No payload for {pw_din}")
            else:
                log.debug(f"Error fetching components: {r.status_code}")
        return response


    def get_battery_blocks(self, force=False):
        """
        Return Powerwall Battery Blocks
        """
        config = self.get_config(force=force)
        battery_blocks = config.get('battery_blocks') or []
        return battery_blocks


    @uses_api_lock
    def get_battery_block(self, self_function, din=None, force=False):
        """
        Get the Powerwall 3 Battery Block Information

        Args:
            din (str): DIN of Powerwall 3 to query
            force (bool): Force a refresh of the battery block

        Note: Provides 404 response for previous Powerwall versions
        """
        # Make sure we have a DIN
        if not din:
            log.error("No DIN specified - Unable to get battery block")
            return None
        data = None
        with acquire_lock_with_backoff(self_function, self.timeout):
            # Check Cache
            if not force and din in self.pwcachetime:
                if time.time() - self.pwcachetime[din] < self.pwcacheexpire:
                    log.debug("Using Cached Battery Block")
                    return self.pwcache[din]
            if not force and self.pwcooldown > time.perf_counter():
                # Rate limited - return None
                log.debug('Rate limit cooldown period - Pausing API calls')
                return None
            # Fetch Battery Block from Powerwall
            log.debug(f"Get Battery Block from Powerwall ({din})")
            # Build Protobuf to fetch config
            pb = tedapi_pb2.Message()
            pb.message.deliveryChannel = 1
            pb.message.sender.local = 1
            pb.message.sender.din = self.din  # DIN of Primary Powerwall 3 / System
            pb.message.recipient.din = din  # DIN of Powerwall of Interest
            pb.message.payload.send.num = 2
            pb.message.payload.send.payload.value = 1
            pb.message.payload.send.payload.text = " query ComponentsQuery (\n  $pchComponentsFilter: ComponentFilter,\n  $pchSignalNames: [String!],\n  $pwsComponentsFilter: ComponentFilter,\n  $pwsSignalNames: [String!],\n  $bmsComponentsFilter: ComponentFilter,\n  $bmsSignalNames: [String!],\n  $hvpComponentsFilter: ComponentFilter,\n  $hvpSignalNames: [String!],\n  $baggrComponentsFilter: ComponentFilter,\n  $baggrSignalNames: [String!],\n  ) {\n  # TODO STST-57686: Introduce GraphQL fragments to shorten\n  pw3Can {\n    firmwareUpdate {\n      isUpdating\n      progress {\n         updating\n         numSteps\n         currentStep\n         currentStepProgress\n         progress\n      }\n    }\n  }\n  components {\n    pws: components(filter: $pwsComponentsFilter) {\n      signals(names: $pwsSignalNames) {\n        name\n        value\n        textValue\n        boolValue\n        timestamp\n      }\n      activeAlerts {\n        name\n      }\n    }\n    pch: components(filter: $pchComponentsFilter) {\n      signals(names: $pchSignalNames) {\n        name\n        value\n        textValue\n        boolValue\n        timestamp\n      }\n      activeAlerts {\n        name\n      }\n    }\n    bms: components(filter: $bmsComponentsFilter) {\n      signals(names: $bmsSignalNames) {\n        name\n        value\n        textValue\n        boolValue\n        timestamp\n      }\n      activeAlerts {\n        name\n      }\n    }\n    hvp: components(filter: $hvpComponentsFilter) {\n      partNumber\n      serialNumber\n      signals(names: $hvpSignalNames) {\n        name\n        value\n        textValue\n        boolValue\n        timestamp\n      }\n      activeAlerts {\n        name\n      }\n    }\n    baggr: components(filter: $baggrComponentsFilter) {\n      signals(names: $baggrSignalNames) {\n        name\n        value\n        textValue\n        boolValue\n        timestamp\n      }\n      activeAlerts {\n        name\n      }\n    }\n  }\n}\n"
            pb.message.payload.send.code = b'0\201\210\002B\000\270q\354>\243m\325p\371S\253\231\346~:\032\216~\242\263\207\017L\273O\203u\241\270\333w\233\354\276\246h\262\243\255\261\007\202D\277\353x\023O\022\303\216\264\010-\'i6\360>B\237\236\304\244m\002B\001\023Pk\033)\277\236\342R\264\247g\260u\036\023\3662\354\242\353\035\221\234\027\245\321J\342\345\037q\262O\3446-\353\315m1\237zai0\341\207C4\307\300Z\177@h\335\327\0239\252f\n\206W'
            pb.message.payload.send.b.value = "{\"pwsComponentsFilter\":{\"types\":[\"PW3SAF\"]},\"pwsSignalNames\":[\"PWS_SelfTest\",\"PWS_PeImpTestState\",\"PWS_PvIsoTestState\",\"PWS_RelaySelfTest_State\",\"PWS_MciTestState\",\"PWS_appGitHash\",\"PWS_ProdSwitch_State\"],\"pchComponentsFilter\":{\"types\":[\"PCH\"]},\"pchSignalNames\":[\"PCH_State\",\"PCH_PvState_A\",\"PCH_PvState_B\",\"PCH_PvState_C\",\"PCH_PvState_D\",\"PCH_PvState_E\",\"PCH_PvState_F\",\"PCH_AcFrequency\",\"PCH_AcVoltageAB\",\"PCH_AcVoltageAN\",\"PCH_AcVoltageBN\",\"PCH_packagePartNumber_1_7\",\"PCH_packagePartNumber_8_14\",\"PCH_packagePartNumber_15_20\",\"PCH_packageSerialNumber_1_7\",\"PCH_packageSerialNumber_8_14\",\"PCH_PvVoltageA\",\"PCH_PvVoltageB\",\"PCH_PvVoltageC\",\"PCH_PvVoltageD\",\"PCH_PvVoltageE\",\"PCH_PvVoltageF\",\"PCH_PvCurrentA\",\"PCH_PvCurrentB\",\"PCH_PvCurrentC\",\"PCH_PvCurrentD\",\"PCH_PvCurrentE\",\"PCH_PvCurrentF\",\"PCH_BatteryPower\",\"PCH_AcRealPowerAB\",\"PCH_SlowPvPowerSum\",\"PCH_AcMode\",\"PCH_AcFrequency\",\"PCH_DcdcState_A\",\"PCH_DcdcState_B\",\"PCH_appGitHash\"],\"bmsComponentsFilter\":{\"types\":[\"PW3BMS\"]},\"bmsSignalNames\":[\"BMS_nominalEnergyRemaining\",\"BMS_nominalFullPackEnergy\",\"BMS_appGitHash\"],\"hvpComponentsFilter\":{\"types\":[\"PW3HVP\"]},\"hvpSignalNames\":[\"HVP_State\",\"HVP_appGitHash\"],\"baggrComponentsFilter\":{\"types\":[\"BAGGR\"]},\"baggrSignalNames\":[\"BAGGR_State\",\"BAGGR_OperationRequest\",\"BAGGR_NumBatteriesConnected\",\"BAGGR_NumBatteriesPresent\",\"BAGGR_NumBatteriesExpected\",\"BAGGR_LOG_BattConnectionStatus0\",\"BAGGR_LOG_BattConnectionStatus1\",\"BAGGR_LOG_BattConnectionStatus2\",\"BAGGR_LOG_BattConnectionStatus3\"]}"
            pb.tail.value = 2
            url = f'https://{self.gw_ip}/tedapi/device/{din}/v1'
            try:
                r = requests.post(url, auth=('Tesla_Energy_Device', self.gw_pwd), verify=False,
                                            headers={'Content-type': 'application/octet-string'},
                                            data=pb.SerializeToString(), timeout=self.timeout)
                log.debug(f"Response Code: {r.status_code}")
                if r.status_code in BUSY_CODES:
                    # Rate limited - Switch to cooldown mode for 5 minutes
                    self.pwcooldown = time.perf_counter() + 300
                    log.error('Possible Rate limited by Powerwall at - Activating 5 minute cooldown')
                    return None
                if r.status_code == 404:
                    log.debug(f"Device not found: {din}")
                    return None
                if r.status_code != 200:
                    log.error(f"Error fetching config: {r.status_code}")
                    return None
                # Decode response
                tedapi = tedapi_pb2.Message()
                tedapi.ParseFromString(r.content)
                payload = tedapi.message.config.recv.file.text
                try:
                    data = json.loads(payload)
                except json.JSONDecodeError as e:
                    log.error(f"Error Decoding JSON: {e}")
                    data = {}
                log.debug(f"Configuration: {data}")
                self.pwcachetime[din] = time.time()
                self.pwcache[din] = data
            except Exception as e:
                log.error(f"Error fetching device: {e}")
                data = None
        return data

    def connect(self):
        """
        Connect to the Powerwall Gateway
        """
        # Test IP Connection to Powerwall Gateway
        log.debug(f"Testing Connection to Powerwall Gateway: {self.gw_ip}")
        url = f'https://{self.gw_ip}'
        self.din = None
        try:
            resp = requests.get(url, verify=False, timeout=5)
            if resp.status_code != HTTPStatus.OK:
                # Connected but appears to be Powerwall 3
                log.debug("Detected Powerwall 3 Gateway")
                self.pw3 = True
            self.din = self.get_din()
        except Exception as e:
            log.error(f"Unable to connect to Powerwall Gateway {self.gw_ip}")
            log.error("Please verify your your host has a route to the Gateway.")
            log.error(f"Error Details: {e}")
        return self.din

    # Handy Function to access Powerwall Status

    def current_power(self, location=None, force=False):
        """
        Get the current power in watts for a location:
            BATTERY, SITE, LOAD, SOLAR, SOLAR_RGM, GENERATOR, CONDUCTOR
        """
        status = self.get_status(force=force)
        power = lookup(status, ['control', 'meterAggregates'])
        if not isinstance(power, list):
            return None
        if location:
            for p in power:
                if p.get('location') == location.upper():
                    return p.get('realPowerW')
        else:
            # Build a dictionary of all locations
            power = {}
            for p in power:
                power[p.get('location')] = p.get('realPowerW')
        return power


    def backup_time_remaining(self, force=False):
        """
        Get the time remaining in hours
        """
        status = self.get_status(force=force)
        nominalEnergyRemainingWh = lookup(status, ['control', 'systemStatus', 'nominalEnergyRemainingWh'])
        load = self.current_power('LOAD', force)
        if not nominalEnergyRemainingWh or not load:
            return None
        time_remaining = nominalEnergyRemainingWh / load
        return time_remaining


    def battery_level(self, force=False):
        """
        Get the battery level as a percentage
        """
        status = self.get_status(force=force)
        nominalEnergyRemainingWh = lookup(status, ['control', 'systemStatus', 'nominalEnergyRemainingWh'])
        nominalFullPackEnergyWh = lookup(status, ['control', 'systemStatus', 'nominalFullPackEnergyWh'])
        if not nominalEnergyRemainingWh or not nominalFullPackEnergyWh:
            return None
        battery_level = nominalEnergyRemainingWh / nominalFullPackEnergyWh * 100
        return battery_level


    # Helper Function
    def extract_fan_speeds(self, data) -> Dict[str, Dict[str, str]]:
        fan_speed_signal_names = {"PVAC_Fan_Speed_Actual_RPM", "PVAC_Fan_Speed_Target_RPM"}

        # List to store the valid fan speed values
        result = {}

        # Iterate over each component in the "msa" list
        for component in data.get("components", {}).get("msa", []):
            signals = component.get("signals", [])
            fan_speeds = {
                signal["name"]: signal["value"]
                for signal in signals
                if signal.get("name") in fan_speed_signal_names and signal.get("value") is not None
            }
            if not fan_speeds:
                continue
            componentPartNumber = component.get("partNumber")
            componentSerialNumber = component.get("serialNumber")
            result[f"PVAC--{componentPartNumber}--{componentSerialNumber}"] = fan_speeds
        return result

    def get_fan_speeds(self, force=False):
        """
        Get the fan speeds for the Powerwall / Inverter
        """
        return self.extract_fan_speeds(self.get_device_controller(force=force))
    
    
    # Vitals API Mapping Function
    def vitals(self, force=False):
        """
        Use tedapi data to create a vitals API dictionary
        """
        # status = self.get_status(force)
        config = self.get_config(force=force)
        status = self.get_device_controller(force=force)

        if not isinstance(status, dict) or not isinstance(config, dict):
            return None

        # Create PVAC, PVS, and TESLA blocks - Assume they are aligned
        num = len(lookup(status, ['esCan', 'bus', 'PVAC']) or {})
        if num != len(lookup(status, ['esCan', 'bus', 'PVS']) or {}):
            log.debug("PVAC and PVS device count mismatch in TEDAPI")
<<<<<<< HEAD
=======
        # Loop through each device serial number
        fan_speeds = self.extract_fan_speeds(status)
        for i, p in enumerate(lookup(status, ['esCan', 'bus', 'PVAC']) or {}):
            if not p['packageSerialNumber']:
                continue
            packagePartNumber = p.get('packagePartNumber', str(i))
            packageSerialNumber = p.get('packageSerialNumber', str(i))
            pvac_name = f"PVAC--{packagePartNumber}--{packageSerialNumber}"
            pvac_logging = p['PVAC_Logging']
            V_A = pvac_logging['PVAC_PVMeasuredVoltage_A']
            V_B = pvac_logging['PVAC_PVMeasuredVoltage_B']
            V_C = pvac_logging['PVAC_PVMeasuredVoltage_C']
            V_D = pvac_logging['PVAC_PVMeasuredVoltage_D']
            I_A = pvac_logging['PVAC_PVCurrent_A']
            I_B = pvac_logging['PVAC_PVCurrent_B']
            I_C = pvac_logging['PVAC_PVCurrent_C']
            I_D = pvac_logging['PVAC_PVCurrent_D']
            P_A = calculate_dc_power(V_A, I_A)
            P_B = calculate_dc_power(V_B, I_B)
            P_C = calculate_dc_power(V_C, I_C)
            P_D = calculate_dc_power(V_D, I_D)
            pvac[pvac_name] = {
                "PVAC_Fout": lookup(p, ['PVAC_Status', 'PVAC_Fout']),
                "PVAC_GridState": None,
                "PVAC_InvState": None,
                "PVAC_Iout": None,
                "PVAC_LifetimeEnergyPV_Total": None,
                "PVAC_PVCurrent_A": I_A,
                "PVAC_PVCurrent_B": I_B,
                "PVAC_PVCurrent_C": I_C,
                "PVAC_PVCurrent_D": I_D,
                "PVAC_PVMeasuredPower_A": P_A, # computed
                "PVAC_PVMeasuredPower_B": P_B, # computed
                "PVAC_PVMeasuredPower_C": P_C, # computed
                "PVAC_PVMeasuredPower_D": P_D, # computed
                "PVAC_PVMeasuredVoltage_A": V_A,
                "PVAC_PVMeasuredVoltage_B": V_B,
                "PVAC_PVMeasuredVoltage_C": V_C,
                "PVAC_PVMeasuredVoltage_D": V_D,
                "PVAC_Pout": lookup(p, ['PVAC_Status', 'PVAC_Pout']),
                "PVAC_PvState_A": None, # These are placeholders
                "PVAC_PvState_B": None, # Compute from PVS below
                "PVAC_PvState_C": None, # PV_Disabled, PV_Active, PV_Active_Parallel
                "PVAC_PvState_D": None, # Not available in TEDAPI
                "PVAC_Qout": None,
                "PVAC_State": lookup(p, ['PVAC_Status', 'PVAC_State']),
                "PVAC_VHvMinusChassisDC": None,
                "PVAC_VL1Ground": lookup(p, ['PVAC_Logging', 'PVAC_VL1Ground']),
                "PVAC_VL2Ground": lookup(p, ['PVAC_Logging', 'PVAC_VL2Ground']),
                "PVAC_Vout": lookup(p, ['PVAC_Status', 'PVAC_Vout']),
                "alerts": lookup(p, ['alerts', 'active']) or [],
                "PVI-PowerStatusSetpoint": None,
                "componentParentDin": None, # TODO: map to TETHC
                "firmwareVersion": None,
                "lastCommunicationTime": None,
                "manufacturer": "TESLA",
                "partNumber": packagePartNumber,
                "serialNumber": packageSerialNumber,
                "teslaEnergyEcuAttributes": {
                    "ecuType": 296
                }
            }
            pvac_fans = fan_speeds.get(pvac_name, {})
            if pvac_fans:
                pvac[pvac_name].update({
                    "PVAC_Fan_Speed_Actual_RPM": pvac_fans["PVAC_Fan_Speed_Actual_RPM"],
                    "PVAC_Fan_Speed_Target_RPM": pvac_fans["PVAC_Fan_Speed_Target_RPM"]
                })

            pvs_name = f"PVS--{packagePartNumber}--{packageSerialNumber}"
            pvs_data = lookup(status, ['esCan', 'bus', 'PVS'])
            if i < len(pvs_data):
                pvs_data = pvs_data[i]
                # Set String Connected states
                string_a = lookup(pvs_data, ['PVS_Status', 'PVS_StringA_Connected'])
                string_b = lookup(pvs_data, ['PVS_Status', 'PVS_StringB_Connected'])
                string_c = lookup(pvs_data, ['PVS_Status', 'PVS_StringC_Connected'])
                string_d = lookup(pvs_data, ['PVS_Status', 'PVS_StringD_Connected'])
                # Set PVAC PvState based on PVS String Connected states
                pvac[pvac_name]["PVAC_PvState_A"] = "PV_Active" if string_a else "PV_Disabled"
                pvac[pvac_name]["PVAC_PvState_B"] = "PV_Active" if string_b else "PV_Disabled"
                pvac[pvac_name]["PVAC_PvState_C"] = "PV_Active" if string_c else "PV_Disabled"
                pvac[pvac_name]["PVAC_PvState_D"] = "PV_Active" if string_d else "PV_Disabled"
                pvs[pvs_name] = {
                    "PVS_EnableOutput": None,
                    "PVS_SelfTestState": lookup(pvs_data, ['PVS_Status', 'PVS_SelfTestState']),
                    "PVS_State": lookup(pvs_data, ['PVS_Status', 'PVS_State']),
                    "PVS_StringA_Connected": string_a,
                    "PVS_StringB_Connected": string_b,
                    "PVS_StringC_Connected": string_c,
                    "PVS_StringD_Connected": string_d,
                    "PVS_vLL": lookup(pvs_data, ['PVS_Status', 'PVS_vLL']),
                    "alerts": lookup(pvs_data, ['alerts', 'active']) or [],
                    "componentParentDin": pvac_name,
                    "firmwareVersion": None,
                    "lastCommunicationTime": None,
                    "manufacturer": "TESLA",
                    "partNumber": packagePartNumber,
                    "serialNumber": packageSerialNumber,
                    "teslaEnergyEcuAttributes": {
                        "ecuType": 297
                    }
                }
            tesla_name = f"TESLA--{packagePartNumber}--{packageSerialNumber}"
            if "solars" in config and i < len(config.get('solars', [{}])):
                tesla_nameplate = config['solars'][i].get('power_rating_watts', None)
                brand = config['solars'][i].get('brand', None)
            else:
                tesla_nameplate = None
                brand = None
            tesla[tesla_name] = {
                "componentParentDin": f"STSTSM--{lookup(config, ['vin'])}",
                "firmwareVersion": None,
                "lastCommunicationTime": None,
                "manufacturer": brand.upper() if brand else "TESLA",
                "pvInverterAttributes": {
                    "nameplateRealPowerW": tesla_nameplate,
                },
                "serialNumber": f"{packagePartNumber}--{packageSerialNumber}",
            }

        # Create STSTSM block
        name = f"STSTSM--{lookup(config, ['vin'])}"
        ststsm = {}
        ststsm[name] =  {
            "STSTSM-Location": "Gateway",
            "alerts": lookup(status, ['control', 'alerts', 'active']) or [],
            "firmwareVersion": None,
            "lastCommunicationTime": None,
            "manufacturer": "TESLA",
            "partNumber": lookup(config, ['vin']).split('--')[0],
            "serialNumber": lookup(config, ['vin']).split('--')[-1],
            "teslaEnergyEcuAttributes": {
                "ecuType": 207
            }
        }

        # Get Dictionary of Powerwall Temperatures
        temp_sensors = {}
        for i in lookup(status, ['components', 'msa']) or []:
            if "signals" in i and "serialNumber" in i and i["serialNumber"]:
                for s in i["signals"]:
                    if "name" in s and s["name"] == "THC_AmbientTemp" and "value" in s:
                        temp_sensors[i["serialNumber"]] = s["value"]

        # Create TETHC, TEPINV and TEPOD blocks
        tethc = {} # parent
        tepinv = {}
        tepod = {}
        # Loop through each THC device serial number
        for i, p in enumerate(lookup(status, ['esCan', 'bus', 'THC']) or {}):
            if not p['packageSerialNumber']:
                continue
            packagePartNumber = p.get('packagePartNumber', str(i))
            packageSerialNumber = p.get('packageSerialNumber', str(i))
            # TETHC block
            parent_name = f"TETHC--{packagePartNumber}--{packageSerialNumber}"
            tethc[parent_name] = {
                "THC_AmbientTemp": temp_sensors.get(packageSerialNumber, None),
                "THC_State": None,
                "alerts": lookup(p, ['alerts', 'active']) or [],
                "componentParentDin": f"STSTSM--{lookup(config, ['vin'])}",
                "firmwareVersion": None,
                "lastCommunicationTime": None,
                "manufacturer": "TESLA",
                "partNumber": packagePartNumber,
                "serialNumber": packageSerialNumber,
                "teslaEnergyEcuAttributes": {
                    "ecuType": 224
                }
            }
            # TEPOD block
            name = f"TEPOD--{packagePartNumber}--{packageSerialNumber}"
            pod = lookup(status, ['esCan', 'bus', 'POD'])[i]
            energy_remaining = lookup(pod, ['POD_EnergyStatus', 'POD_nom_energy_remaining'])
            full_pack_energy = lookup(pod, ['POD_EnergyStatus', 'POD_nom_full_pack_energy'])
            if energy_remaining and full_pack_energy:
                energy_to_be_charged = full_pack_energy - energy_remaining
            else:
                energy_to_be_charged = None
            tepod[name] = {
                "POD_ActiveHeating": None,
                "POD_CCVhold": None,
                "POD_ChargeComplete": None,
                "POD_ChargeRequest": None,
                "POD_DischargeComplete": None,
                "POD_PermanentlyFaulted": None,
                "POD_PersistentlyFaulted": None,
                "POD_available_charge_power": None,
                "POD_available_dischg_power": None,
                "POD_enable_line": None,
                "POD_nom_energy_remaining": energy_remaining,
                "POD_nom_energy_to_be_charged": energy_to_be_charged, #computed
                "POD_nom_full_pack_energy": full_pack_energy,
                "POD_state": None,
                "alerts": lookup(p, ['alerts', 'active']) or [],
                "componentParentDin": parent_name,
                "firmwareVersion": None,
                "lastCommunicationTime": None,
                "manufacturer": "TESLA",
                "partNumber": packagePartNumber,
                "serialNumber": packageSerialNumber,
                "teslaEnergyEcuAttributes": {
                    "ecuType": 226
                }
            }
            # TEPINV block
            name = f"TEPINV--{packagePartNumber}--{packageSerialNumber}"
            pinv = lookup(status, ['esCan', 'bus', 'PINV'])[i]
            tepinv[name] = {
                "PINV_EnergyCharged": None,
                "PINV_EnergyDischarged": None,
                "PINV_Fout": lookup(pinv, ['PINV_Status', 'PINV_Fout']),
                "PINV_GridState": lookup(p, ['PINV_Status', 'PINV_GridState']),
                "PINV_HardwareEnableLine": None,
                "PINV_PllFrequency": None,
                "PINV_PllLocked": None,
                "PINV_Pnom": lookup(pinv, ['PINV_PowerCapability', 'PINV_Pnom']),
                "PINV_Pout": lookup(pinv, ['PINV_Status', 'PINV_Pout']),
                "PINV_PowerLimiter": None,
                "PINV_Qout": None,
                "PINV_ReadyForGridForming": None,
                "PINV_State": lookup(pinv, ['PINV_Status', 'PINV_State']),
                "PINV_VSplit1": lookup(pinv, ['PINV_AcMeasurements', 'PINV_VSplit1']),
                "PINV_VSplit2": lookup(pinv, ['PINV_AcMeasurements', 'PINV_VSplit2']),
                "PINV_Vout": lookup(pinv, ['PINV_Status', 'PINV_Vout']),
                "alerts": lookup(pinv, ['alerts', 'active']) or [],
                "componentParentDin": parent_name,
                "firmwareVersion": None,
                "lastCommunicationTime": None,
                "manufacturer": "TESLA",
                "partNumber": packagePartNumber,
                "serialNumber": packageSerialNumber,
                "teslaEnergyEcuAttributes": {
                    "ecuType": 253
                }
            }

        # Create TESYNC block
        tesync = {}
        sync = lookup(status, ['esCan', 'bus', 'SYNC']) or {}
        islander = lookup(status, ['esCan', 'bus', 'ISLANDER']) or {}
        packagePartNumber = sync.get('packagePartNumber', None)
        packageSerialNumber = sync.get('packageSerialNumber', None)
        name = f"TESYNC--{packagePartNumber}--{packageSerialNumber}"
        tesync[name] = {
            "ISLAND_FreqL1_Load": lookup(islander, ['ISLAND_AcMeasurements', 'ISLAND_FreqL1_Load']),
            "ISLAND_FreqL1_Main": lookup(islander, ['ISLAND_AcMeasurements', 'ISLAND_FreqL1_Main']),
            "ISLAND_FreqL2_Load": lookup(islander, ['ISLAND_AcMeasurements', 'ISLAND_FreqL2_Load']),
            "ISLAND_FreqL2_Main": lookup(islander, ['ISLAND_AcMeasurements', 'ISLAND_FreqL2_Main']),
            "ISLAND_FreqL3_Load": lookup(islander, ['ISLAND_AcMeasurements', 'ISLAND_FreqL3_Load']),
            "ISLAND_FreqL3_Main": lookup(islander, ['ISLAND_AcMeasurements', 'ISLAND_FreqL3_Main']),
            "ISLAND_GridConnected": lookup(islander, ['ISLAND_GridConnection', 'ISLAND_GridConnected']),
            "ISLAND_GridState": lookup(islander, ['ISLAND_AcMeasurements', 'ISLAND_GridState']),
            "ISLAND_L1L2PhaseDelta":lookup(islander, ['ISLAND_AcMeasurements', 'ISLAND_L1L2PhaseDelta']),
            "ISLAND_L1L3PhaseDelta": lookup(islander, ['ISLAND_AcMeasurements', 'ISLAND_L1L3PhaseDelta']),
            "ISLAND_L1MicrogridOk": lookup(islander, ['ISLAND_AcMeasurements', 'ISLAND_L1MicrogridOk']),
            "ISLAND_L2L3PhaseDelta": lookup(islander, ['ISLAND_AcMeasurements', 'ISLAND_L2L3PhaseDelta']),
            "ISLAND_L2MicrogridOk": lookup(islander, ['ISLAND_AcMeasurements', 'ISLAND_L2MicrogridOk']),
            "ISLAND_L3MicrogridOk": lookup(islander, ['ISLAND_AcMeasurements', 'ISLAND_L3MicrogridOk']),
            "ISLAND_PhaseL1_Main_Load": lookup(islander, ['ISLAND_AcMeasurements', 'ISLAND_PhaseL1_Main_Load']),
            "ISLAND_PhaseL2_Main_Load": lookup(islander, ['ISLAND_AcMeasurements', 'ISLAND_PhaseL2_Main_Load']),
            "ISLAND_PhaseL3_Main_Load": lookup(islander, ['ISLAND_AcMeasurements', 'ISLAND_PhaseL3_Main_Load']),
            "ISLAND_ReadyForSynchronization": lookup(islander, ['ISLAND_AcMeasurements', 'ISLAND_ReadyForSynchronization']),
            "ISLAND_VL1N_Load": lookup(islander, ['ISLAND_AcMeasurements', 'ISLAND_VL1N_Load']),
            "ISLAND_VL1N_Main": lookup(islander, ['ISLAND_AcMeasurements', 'ISLAND_VL1N_Main']),
            "ISLAND_VL2N_Load": lookup(islander, ['ISLAND_AcMeasurements', 'ISLAND_VL2N_Load']),
            "ISLAND_VL2N_Main": lookup(islander, ['ISLAND_AcMeasurements', 'ISLAND_VL2N_Main']),
            "ISLAND_VL3N_Load": lookup(islander, ['ISLAND_AcMeasurements', 'ISLAND_VL3N_Load']),
            "ISLAND_VL3N_Main": lookup(islander, ['ISLAND_AcMeasurements', 'ISLAND_VL3N_Main']),
            "METER_X_CTA_I": lookup(sync, ['METER_X_AcMeasurements', 'METER_X_CTA_I']),
            "METER_X_CTA_InstReactivePower": lookup(sync, ['METER_X_AcMeasurements', 'METER_X_CTA_InstReactivePower']),
            "METER_X_CTA_InstRealPower": lookup(sync, ['METER_X_AcMeasurements', 'METER_X_CTA_InstRealPower']),
            "METER_X_CTB_I": lookup(sync, ['METER_X_AcMeasurements', 'METER_X_CTB_I']),
            "METER_X_CTB_InstReactivePower": lookup(sync, ['METER_X_AcMeasurements', 'METER_X_CTB_InstReactivePower']),
            "METER_X_CTB_InstRealPower": lookup(sync, ['METER_X_AcMeasurements', 'METER_X_CTB_InstRealPower']),
            "METER_X_CTC_I": lookup(sync, ['METER_X_AcMeasurements', 'METER_X_CTC_I']),
            "METER_X_CTC_InstReactivePower": lookup(sync, ['METER_X_AcMeasurements', 'METER_X_CTC_InstReactivePower']),
            "METER_X_CTC_InstRealPower": lookup(sync, ['METER_X_AcMeasurements', 'METER_X_CTC_InstRealPower']),
            "METER_X_LifetimeEnergyExport": lookup(sync, ['METER_X_AcMeasurements', 'METER_X_LifetimeEnergyExport']),
            "METER_X_LifetimeEnergyImport": lookup(sync, ['METER_X_AcMeasurements', 'METER_X_LifetimeEnergyImport']),
            "METER_X_VL1N": lookup(sync, ['METER_X_AcMeasurements', 'METER_X_VL1N']),
            "METER_X_VL2N": lookup(sync, ['METER_X_AcMeasurements', 'METER_X_VL2N']),
            "METER_X_VL3N": lookup(sync, ['METER_X_AcMeasurements', 'METER_X_VL3N']),
            "METER_Y_CTA_I": lookup(sync, ['METER_Y_AcMeasurements', 'METER_Y_CTA_I']),
            "METER_Y_CTA_InstReactivePower": lookup(sync, ['METER_Y_AcMeasurements', 'METER_Y_CTA_InstReactivePower']),
            "METER_Y_CTA_InstRealPower": lookup(sync, ['METER_Y_AcMeasurements', 'METER_Y_CTA_InstRealPower']),
            "METER_Y_CTB_I": lookup(sync, ['METER_Y_AcMeasurements', 'METER_Y_CTB_I']),
            "METER_Y_CTB_InstReactivePower": lookup(sync, ['METER_Y_AcMeasurements', 'METER_Y_CTB_InstReactivePower']),
            "METER_Y_CTB_InstRealPower": lookup(sync, ['METER_Y_AcMeasurements', 'METER_Y_CTB_InstRealPower']),
            "METER_Y_CTC_I": lookup(sync, ['METER_Y_AcMeasurements', 'METER_Y_CTC_I']),
            "METER_Y_CTC_InstReactivePower": lookup(sync, ['METER_Y_AcMeasurements', 'METER_Y_CTC_InstReactivePower']),
            "METER_Y_CTC_InstRealPower": lookup(sync, ['METER_Y_AcMeasurements', 'METER_Y_CTC_InstRealPower']),
            "METER_Y_LifetimeEnergyExport": lookup(sync, ['METER_Y_AcMeasurements', 'METER_Y_LifetimeEnergyExport']),
            "METER_Y_LifetimeEnergyImport": lookup(sync, ['METER_Y_AcMeasurements', 'METER_Y_LifetimeEnergyImport']),
            "METER_Y_VL1N": lookup(sync, ['METER_Y_AcMeasurements', 'METER_Y_VL1N']),
            "METER_Y_VL2N": lookup(sync, ['METER_Y_AcMeasurements', 'METER_Y_VL2N']),
            "METER_Y_VL3N": lookup(sync, ['METER_Y_AcMeasurements', 'METER_Y_VL3N']),
            "SYNC_ExternallyPowered": None,
            "SYNC_SiteSwitchEnabled": None,
            "alerts": lookup(sync, ['alerts', 'active']) or [],
            "componentParentDin": f"STSTSM--{lookup(config, ['vin'])}",
            "firmwareVersion": None,
            "manufacturer": "TESLA",
            "partNumber": packagePartNumber,
            "serialNumber": packageSerialNumber,
            "teslaEnergyEcuAttributes": {
                "ecuType": 259
            }
        }

        # Create TESLA block - tied to TESYNC
        name = f"TESLA--{packageSerialNumber}"
        tesla[name] = {
                "componentParentDin": f"STSTSM--{lookup(config, ['vin'])}",
                "lastCommunicationTime": None,
                "manufacturer": "TESLA",
                "meterAttributes": {
                    "meterLocation": [
                        1
                    ]
                },
                "serialNumber": packageSerialNumber
            }
>>>>>>> 0376fb22

        # Create Vitals Dictionary
        vitals_dictionary = Vitals(config, status, self.gw_ip)
        vitals = vitals_dictionary.get_vitals()

        # Merge in the Powerwall 3 data if available
        if self.pw3:
            pw3_data = self.get_pw3_vitals(force) or {}
            vitals.update(pw3_data)

        return vitals


    def get_blocks(self, force=False):
        """
        Get the list of battery blocks from the Powerwall Gateway
        """
        status = self.get_status(force=force)
        config = self.get_config(force=force)

        if not isinstance(status, dict) or not isinstance(config, dict):
            return None
        block = {}
        # Loop through each THC device serial number
        for i, p in enumerate(lookup(status, ['esCan', 'bus', 'THC']) or {}):
            if not p['packageSerialNumber']:
                continue
            packagePartNumber = p.get('packagePartNumber', str(i))
            packageSerialNumber = p.get('packageSerialNumber', str(i))
            # THC block
            name = f"{packagePartNumber}--{packageSerialNumber}"
            block[name] = {
                "Type": "",
                "PackagePartNumber": packagePartNumber,
                "PackageSerialNumber": packageSerialNumber,
                "disabled_reasons": [],
                "pinv_state": None,
                "pinv_grid_state": None,
                "nominal_energy_remaining": None,
                "nominal_full_pack_energy": None,
                "p_out": None,
                "q_out": None,
                "v_out": None,
                "f_out": None,
                "i_out": None,
                "energy_charged": None,
                "energy_discharged": None,
                "off_grid": None,
                "vf_mode": None,
                "wobble_detected": None,
                "charge_power_clamped": None,
                "backup_ready": None,
                "OpSeqState": None,
                "version": None
            }
            # POD block
            pod = lookup(status, ['esCan', 'bus', 'POD'])[i]
            energy_remaining = lookup(pod, ['POD_EnergyStatus', 'POD_nom_energy_remaining'])
            full_pack_energy = lookup(pod, ['POD_EnergyStatus', 'POD_nom_full_pack_energy'])
            block[name].update({
                "nominal_energy_remaining": energy_remaining,
                "nominal_full_pack_energy": full_pack_energy,
            })
            # INV block
            pinv = lookup(status, ['esCan', 'bus', 'PINV'])[i]
            block[name].update({
                "f_out": lookup(pinv, ['PINV_Status', 'PINV_Fout']),
                "pinv_state": lookup(p, ['PINV_Status', 'PINV_State']),
                "pinv_grid_state": lookup(p, ['PINV_Status', 'PINV_GridState']),
                "p_out": lookup(pinv, ['PINV_Status', 'PINV_Pout']),
                "v_out": lookup(pinv, ['PINV_Status', 'PINV_Vout']),
            })
        return block

    # End of TEDAPI Class<|MERGE_RESOLUTION|>--- conflicted
+++ resolved
@@ -980,333 +980,6 @@
         num = len(lookup(status, ['esCan', 'bus', 'PVAC']) or {})
         if num != len(lookup(status, ['esCan', 'bus', 'PVS']) or {}):
             log.debug("PVAC and PVS device count mismatch in TEDAPI")
-<<<<<<< HEAD
-=======
-        # Loop through each device serial number
-        fan_speeds = self.extract_fan_speeds(status)
-        for i, p in enumerate(lookup(status, ['esCan', 'bus', 'PVAC']) or {}):
-            if not p['packageSerialNumber']:
-                continue
-            packagePartNumber = p.get('packagePartNumber', str(i))
-            packageSerialNumber = p.get('packageSerialNumber', str(i))
-            pvac_name = f"PVAC--{packagePartNumber}--{packageSerialNumber}"
-            pvac_logging = p['PVAC_Logging']
-            V_A = pvac_logging['PVAC_PVMeasuredVoltage_A']
-            V_B = pvac_logging['PVAC_PVMeasuredVoltage_B']
-            V_C = pvac_logging['PVAC_PVMeasuredVoltage_C']
-            V_D = pvac_logging['PVAC_PVMeasuredVoltage_D']
-            I_A = pvac_logging['PVAC_PVCurrent_A']
-            I_B = pvac_logging['PVAC_PVCurrent_B']
-            I_C = pvac_logging['PVAC_PVCurrent_C']
-            I_D = pvac_logging['PVAC_PVCurrent_D']
-            P_A = calculate_dc_power(V_A, I_A)
-            P_B = calculate_dc_power(V_B, I_B)
-            P_C = calculate_dc_power(V_C, I_C)
-            P_D = calculate_dc_power(V_D, I_D)
-            pvac[pvac_name] = {
-                "PVAC_Fout": lookup(p, ['PVAC_Status', 'PVAC_Fout']),
-                "PVAC_GridState": None,
-                "PVAC_InvState": None,
-                "PVAC_Iout": None,
-                "PVAC_LifetimeEnergyPV_Total": None,
-                "PVAC_PVCurrent_A": I_A,
-                "PVAC_PVCurrent_B": I_B,
-                "PVAC_PVCurrent_C": I_C,
-                "PVAC_PVCurrent_D": I_D,
-                "PVAC_PVMeasuredPower_A": P_A, # computed
-                "PVAC_PVMeasuredPower_B": P_B, # computed
-                "PVAC_PVMeasuredPower_C": P_C, # computed
-                "PVAC_PVMeasuredPower_D": P_D, # computed
-                "PVAC_PVMeasuredVoltage_A": V_A,
-                "PVAC_PVMeasuredVoltage_B": V_B,
-                "PVAC_PVMeasuredVoltage_C": V_C,
-                "PVAC_PVMeasuredVoltage_D": V_D,
-                "PVAC_Pout": lookup(p, ['PVAC_Status', 'PVAC_Pout']),
-                "PVAC_PvState_A": None, # These are placeholders
-                "PVAC_PvState_B": None, # Compute from PVS below
-                "PVAC_PvState_C": None, # PV_Disabled, PV_Active, PV_Active_Parallel
-                "PVAC_PvState_D": None, # Not available in TEDAPI
-                "PVAC_Qout": None,
-                "PVAC_State": lookup(p, ['PVAC_Status', 'PVAC_State']),
-                "PVAC_VHvMinusChassisDC": None,
-                "PVAC_VL1Ground": lookup(p, ['PVAC_Logging', 'PVAC_VL1Ground']),
-                "PVAC_VL2Ground": lookup(p, ['PVAC_Logging', 'PVAC_VL2Ground']),
-                "PVAC_Vout": lookup(p, ['PVAC_Status', 'PVAC_Vout']),
-                "alerts": lookup(p, ['alerts', 'active']) or [],
-                "PVI-PowerStatusSetpoint": None,
-                "componentParentDin": None, # TODO: map to TETHC
-                "firmwareVersion": None,
-                "lastCommunicationTime": None,
-                "manufacturer": "TESLA",
-                "partNumber": packagePartNumber,
-                "serialNumber": packageSerialNumber,
-                "teslaEnergyEcuAttributes": {
-                    "ecuType": 296
-                }
-            }
-            pvac_fans = fan_speeds.get(pvac_name, {})
-            if pvac_fans:
-                pvac[pvac_name].update({
-                    "PVAC_Fan_Speed_Actual_RPM": pvac_fans["PVAC_Fan_Speed_Actual_RPM"],
-                    "PVAC_Fan_Speed_Target_RPM": pvac_fans["PVAC_Fan_Speed_Target_RPM"]
-                })
-
-            pvs_name = f"PVS--{packagePartNumber}--{packageSerialNumber}"
-            pvs_data = lookup(status, ['esCan', 'bus', 'PVS'])
-            if i < len(pvs_data):
-                pvs_data = pvs_data[i]
-                # Set String Connected states
-                string_a = lookup(pvs_data, ['PVS_Status', 'PVS_StringA_Connected'])
-                string_b = lookup(pvs_data, ['PVS_Status', 'PVS_StringB_Connected'])
-                string_c = lookup(pvs_data, ['PVS_Status', 'PVS_StringC_Connected'])
-                string_d = lookup(pvs_data, ['PVS_Status', 'PVS_StringD_Connected'])
-                # Set PVAC PvState based on PVS String Connected states
-                pvac[pvac_name]["PVAC_PvState_A"] = "PV_Active" if string_a else "PV_Disabled"
-                pvac[pvac_name]["PVAC_PvState_B"] = "PV_Active" if string_b else "PV_Disabled"
-                pvac[pvac_name]["PVAC_PvState_C"] = "PV_Active" if string_c else "PV_Disabled"
-                pvac[pvac_name]["PVAC_PvState_D"] = "PV_Active" if string_d else "PV_Disabled"
-                pvs[pvs_name] = {
-                    "PVS_EnableOutput": None,
-                    "PVS_SelfTestState": lookup(pvs_data, ['PVS_Status', 'PVS_SelfTestState']),
-                    "PVS_State": lookup(pvs_data, ['PVS_Status', 'PVS_State']),
-                    "PVS_StringA_Connected": string_a,
-                    "PVS_StringB_Connected": string_b,
-                    "PVS_StringC_Connected": string_c,
-                    "PVS_StringD_Connected": string_d,
-                    "PVS_vLL": lookup(pvs_data, ['PVS_Status', 'PVS_vLL']),
-                    "alerts": lookup(pvs_data, ['alerts', 'active']) or [],
-                    "componentParentDin": pvac_name,
-                    "firmwareVersion": None,
-                    "lastCommunicationTime": None,
-                    "manufacturer": "TESLA",
-                    "partNumber": packagePartNumber,
-                    "serialNumber": packageSerialNumber,
-                    "teslaEnergyEcuAttributes": {
-                        "ecuType": 297
-                    }
-                }
-            tesla_name = f"TESLA--{packagePartNumber}--{packageSerialNumber}"
-            if "solars" in config and i < len(config.get('solars', [{}])):
-                tesla_nameplate = config['solars'][i].get('power_rating_watts', None)
-                brand = config['solars'][i].get('brand', None)
-            else:
-                tesla_nameplate = None
-                brand = None
-            tesla[tesla_name] = {
-                "componentParentDin": f"STSTSM--{lookup(config, ['vin'])}",
-                "firmwareVersion": None,
-                "lastCommunicationTime": None,
-                "manufacturer": brand.upper() if brand else "TESLA",
-                "pvInverterAttributes": {
-                    "nameplateRealPowerW": tesla_nameplate,
-                },
-                "serialNumber": f"{packagePartNumber}--{packageSerialNumber}",
-            }
-
-        # Create STSTSM block
-        name = f"STSTSM--{lookup(config, ['vin'])}"
-        ststsm = {}
-        ststsm[name] =  {
-            "STSTSM-Location": "Gateway",
-            "alerts": lookup(status, ['control', 'alerts', 'active']) or [],
-            "firmwareVersion": None,
-            "lastCommunicationTime": None,
-            "manufacturer": "TESLA",
-            "partNumber": lookup(config, ['vin']).split('--')[0],
-            "serialNumber": lookup(config, ['vin']).split('--')[-1],
-            "teslaEnergyEcuAttributes": {
-                "ecuType": 207
-            }
-        }
-
-        # Get Dictionary of Powerwall Temperatures
-        temp_sensors = {}
-        for i in lookup(status, ['components', 'msa']) or []:
-            if "signals" in i and "serialNumber" in i and i["serialNumber"]:
-                for s in i["signals"]:
-                    if "name" in s and s["name"] == "THC_AmbientTemp" and "value" in s:
-                        temp_sensors[i["serialNumber"]] = s["value"]
-
-        # Create TETHC, TEPINV and TEPOD blocks
-        tethc = {} # parent
-        tepinv = {}
-        tepod = {}
-        # Loop through each THC device serial number
-        for i, p in enumerate(lookup(status, ['esCan', 'bus', 'THC']) or {}):
-            if not p['packageSerialNumber']:
-                continue
-            packagePartNumber = p.get('packagePartNumber', str(i))
-            packageSerialNumber = p.get('packageSerialNumber', str(i))
-            # TETHC block
-            parent_name = f"TETHC--{packagePartNumber}--{packageSerialNumber}"
-            tethc[parent_name] = {
-                "THC_AmbientTemp": temp_sensors.get(packageSerialNumber, None),
-                "THC_State": None,
-                "alerts": lookup(p, ['alerts', 'active']) or [],
-                "componentParentDin": f"STSTSM--{lookup(config, ['vin'])}",
-                "firmwareVersion": None,
-                "lastCommunicationTime": None,
-                "manufacturer": "TESLA",
-                "partNumber": packagePartNumber,
-                "serialNumber": packageSerialNumber,
-                "teslaEnergyEcuAttributes": {
-                    "ecuType": 224
-                }
-            }
-            # TEPOD block
-            name = f"TEPOD--{packagePartNumber}--{packageSerialNumber}"
-            pod = lookup(status, ['esCan', 'bus', 'POD'])[i]
-            energy_remaining = lookup(pod, ['POD_EnergyStatus', 'POD_nom_energy_remaining'])
-            full_pack_energy = lookup(pod, ['POD_EnergyStatus', 'POD_nom_full_pack_energy'])
-            if energy_remaining and full_pack_energy:
-                energy_to_be_charged = full_pack_energy - energy_remaining
-            else:
-                energy_to_be_charged = None
-            tepod[name] = {
-                "POD_ActiveHeating": None,
-                "POD_CCVhold": None,
-                "POD_ChargeComplete": None,
-                "POD_ChargeRequest": None,
-                "POD_DischargeComplete": None,
-                "POD_PermanentlyFaulted": None,
-                "POD_PersistentlyFaulted": None,
-                "POD_available_charge_power": None,
-                "POD_available_dischg_power": None,
-                "POD_enable_line": None,
-                "POD_nom_energy_remaining": energy_remaining,
-                "POD_nom_energy_to_be_charged": energy_to_be_charged, #computed
-                "POD_nom_full_pack_energy": full_pack_energy,
-                "POD_state": None,
-                "alerts": lookup(p, ['alerts', 'active']) or [],
-                "componentParentDin": parent_name,
-                "firmwareVersion": None,
-                "lastCommunicationTime": None,
-                "manufacturer": "TESLA",
-                "partNumber": packagePartNumber,
-                "serialNumber": packageSerialNumber,
-                "teslaEnergyEcuAttributes": {
-                    "ecuType": 226
-                }
-            }
-            # TEPINV block
-            name = f"TEPINV--{packagePartNumber}--{packageSerialNumber}"
-            pinv = lookup(status, ['esCan', 'bus', 'PINV'])[i]
-            tepinv[name] = {
-                "PINV_EnergyCharged": None,
-                "PINV_EnergyDischarged": None,
-                "PINV_Fout": lookup(pinv, ['PINV_Status', 'PINV_Fout']),
-                "PINV_GridState": lookup(p, ['PINV_Status', 'PINV_GridState']),
-                "PINV_HardwareEnableLine": None,
-                "PINV_PllFrequency": None,
-                "PINV_PllLocked": None,
-                "PINV_Pnom": lookup(pinv, ['PINV_PowerCapability', 'PINV_Pnom']),
-                "PINV_Pout": lookup(pinv, ['PINV_Status', 'PINV_Pout']),
-                "PINV_PowerLimiter": None,
-                "PINV_Qout": None,
-                "PINV_ReadyForGridForming": None,
-                "PINV_State": lookup(pinv, ['PINV_Status', 'PINV_State']),
-                "PINV_VSplit1": lookup(pinv, ['PINV_AcMeasurements', 'PINV_VSplit1']),
-                "PINV_VSplit2": lookup(pinv, ['PINV_AcMeasurements', 'PINV_VSplit2']),
-                "PINV_Vout": lookup(pinv, ['PINV_Status', 'PINV_Vout']),
-                "alerts": lookup(pinv, ['alerts', 'active']) or [],
-                "componentParentDin": parent_name,
-                "firmwareVersion": None,
-                "lastCommunicationTime": None,
-                "manufacturer": "TESLA",
-                "partNumber": packagePartNumber,
-                "serialNumber": packageSerialNumber,
-                "teslaEnergyEcuAttributes": {
-                    "ecuType": 253
-                }
-            }
-
-        # Create TESYNC block
-        tesync = {}
-        sync = lookup(status, ['esCan', 'bus', 'SYNC']) or {}
-        islander = lookup(status, ['esCan', 'bus', 'ISLANDER']) or {}
-        packagePartNumber = sync.get('packagePartNumber', None)
-        packageSerialNumber = sync.get('packageSerialNumber', None)
-        name = f"TESYNC--{packagePartNumber}--{packageSerialNumber}"
-        tesync[name] = {
-            "ISLAND_FreqL1_Load": lookup(islander, ['ISLAND_AcMeasurements', 'ISLAND_FreqL1_Load']),
-            "ISLAND_FreqL1_Main": lookup(islander, ['ISLAND_AcMeasurements', 'ISLAND_FreqL1_Main']),
-            "ISLAND_FreqL2_Load": lookup(islander, ['ISLAND_AcMeasurements', 'ISLAND_FreqL2_Load']),
-            "ISLAND_FreqL2_Main": lookup(islander, ['ISLAND_AcMeasurements', 'ISLAND_FreqL2_Main']),
-            "ISLAND_FreqL3_Load": lookup(islander, ['ISLAND_AcMeasurements', 'ISLAND_FreqL3_Load']),
-            "ISLAND_FreqL3_Main": lookup(islander, ['ISLAND_AcMeasurements', 'ISLAND_FreqL3_Main']),
-            "ISLAND_GridConnected": lookup(islander, ['ISLAND_GridConnection', 'ISLAND_GridConnected']),
-            "ISLAND_GridState": lookup(islander, ['ISLAND_AcMeasurements', 'ISLAND_GridState']),
-            "ISLAND_L1L2PhaseDelta":lookup(islander, ['ISLAND_AcMeasurements', 'ISLAND_L1L2PhaseDelta']),
-            "ISLAND_L1L3PhaseDelta": lookup(islander, ['ISLAND_AcMeasurements', 'ISLAND_L1L3PhaseDelta']),
-            "ISLAND_L1MicrogridOk": lookup(islander, ['ISLAND_AcMeasurements', 'ISLAND_L1MicrogridOk']),
-            "ISLAND_L2L3PhaseDelta": lookup(islander, ['ISLAND_AcMeasurements', 'ISLAND_L2L3PhaseDelta']),
-            "ISLAND_L2MicrogridOk": lookup(islander, ['ISLAND_AcMeasurements', 'ISLAND_L2MicrogridOk']),
-            "ISLAND_L3MicrogridOk": lookup(islander, ['ISLAND_AcMeasurements', 'ISLAND_L3MicrogridOk']),
-            "ISLAND_PhaseL1_Main_Load": lookup(islander, ['ISLAND_AcMeasurements', 'ISLAND_PhaseL1_Main_Load']),
-            "ISLAND_PhaseL2_Main_Load": lookup(islander, ['ISLAND_AcMeasurements', 'ISLAND_PhaseL2_Main_Load']),
-            "ISLAND_PhaseL3_Main_Load": lookup(islander, ['ISLAND_AcMeasurements', 'ISLAND_PhaseL3_Main_Load']),
-            "ISLAND_ReadyForSynchronization": lookup(islander, ['ISLAND_AcMeasurements', 'ISLAND_ReadyForSynchronization']),
-            "ISLAND_VL1N_Load": lookup(islander, ['ISLAND_AcMeasurements', 'ISLAND_VL1N_Load']),
-            "ISLAND_VL1N_Main": lookup(islander, ['ISLAND_AcMeasurements', 'ISLAND_VL1N_Main']),
-            "ISLAND_VL2N_Load": lookup(islander, ['ISLAND_AcMeasurements', 'ISLAND_VL2N_Load']),
-            "ISLAND_VL2N_Main": lookup(islander, ['ISLAND_AcMeasurements', 'ISLAND_VL2N_Main']),
-            "ISLAND_VL3N_Load": lookup(islander, ['ISLAND_AcMeasurements', 'ISLAND_VL3N_Load']),
-            "ISLAND_VL3N_Main": lookup(islander, ['ISLAND_AcMeasurements', 'ISLAND_VL3N_Main']),
-            "METER_X_CTA_I": lookup(sync, ['METER_X_AcMeasurements', 'METER_X_CTA_I']),
-            "METER_X_CTA_InstReactivePower": lookup(sync, ['METER_X_AcMeasurements', 'METER_X_CTA_InstReactivePower']),
-            "METER_X_CTA_InstRealPower": lookup(sync, ['METER_X_AcMeasurements', 'METER_X_CTA_InstRealPower']),
-            "METER_X_CTB_I": lookup(sync, ['METER_X_AcMeasurements', 'METER_X_CTB_I']),
-            "METER_X_CTB_InstReactivePower": lookup(sync, ['METER_X_AcMeasurements', 'METER_X_CTB_InstReactivePower']),
-            "METER_X_CTB_InstRealPower": lookup(sync, ['METER_X_AcMeasurements', 'METER_X_CTB_InstRealPower']),
-            "METER_X_CTC_I": lookup(sync, ['METER_X_AcMeasurements', 'METER_X_CTC_I']),
-            "METER_X_CTC_InstReactivePower": lookup(sync, ['METER_X_AcMeasurements', 'METER_X_CTC_InstReactivePower']),
-            "METER_X_CTC_InstRealPower": lookup(sync, ['METER_X_AcMeasurements', 'METER_X_CTC_InstRealPower']),
-            "METER_X_LifetimeEnergyExport": lookup(sync, ['METER_X_AcMeasurements', 'METER_X_LifetimeEnergyExport']),
-            "METER_X_LifetimeEnergyImport": lookup(sync, ['METER_X_AcMeasurements', 'METER_X_LifetimeEnergyImport']),
-            "METER_X_VL1N": lookup(sync, ['METER_X_AcMeasurements', 'METER_X_VL1N']),
-            "METER_X_VL2N": lookup(sync, ['METER_X_AcMeasurements', 'METER_X_VL2N']),
-            "METER_X_VL3N": lookup(sync, ['METER_X_AcMeasurements', 'METER_X_VL3N']),
-            "METER_Y_CTA_I": lookup(sync, ['METER_Y_AcMeasurements', 'METER_Y_CTA_I']),
-            "METER_Y_CTA_InstReactivePower": lookup(sync, ['METER_Y_AcMeasurements', 'METER_Y_CTA_InstReactivePower']),
-            "METER_Y_CTA_InstRealPower": lookup(sync, ['METER_Y_AcMeasurements', 'METER_Y_CTA_InstRealPower']),
-            "METER_Y_CTB_I": lookup(sync, ['METER_Y_AcMeasurements', 'METER_Y_CTB_I']),
-            "METER_Y_CTB_InstReactivePower": lookup(sync, ['METER_Y_AcMeasurements', 'METER_Y_CTB_InstReactivePower']),
-            "METER_Y_CTB_InstRealPower": lookup(sync, ['METER_Y_AcMeasurements', 'METER_Y_CTB_InstRealPower']),
-            "METER_Y_CTC_I": lookup(sync, ['METER_Y_AcMeasurements', 'METER_Y_CTC_I']),
-            "METER_Y_CTC_InstReactivePower": lookup(sync, ['METER_Y_AcMeasurements', 'METER_Y_CTC_InstReactivePower']),
-            "METER_Y_CTC_InstRealPower": lookup(sync, ['METER_Y_AcMeasurements', 'METER_Y_CTC_InstRealPower']),
-            "METER_Y_LifetimeEnergyExport": lookup(sync, ['METER_Y_AcMeasurements', 'METER_Y_LifetimeEnergyExport']),
-            "METER_Y_LifetimeEnergyImport": lookup(sync, ['METER_Y_AcMeasurements', 'METER_Y_LifetimeEnergyImport']),
-            "METER_Y_VL1N": lookup(sync, ['METER_Y_AcMeasurements', 'METER_Y_VL1N']),
-            "METER_Y_VL2N": lookup(sync, ['METER_Y_AcMeasurements', 'METER_Y_VL2N']),
-            "METER_Y_VL3N": lookup(sync, ['METER_Y_AcMeasurements', 'METER_Y_VL3N']),
-            "SYNC_ExternallyPowered": None,
-            "SYNC_SiteSwitchEnabled": None,
-            "alerts": lookup(sync, ['alerts', 'active']) or [],
-            "componentParentDin": f"STSTSM--{lookup(config, ['vin'])}",
-            "firmwareVersion": None,
-            "manufacturer": "TESLA",
-            "partNumber": packagePartNumber,
-            "serialNumber": packageSerialNumber,
-            "teslaEnergyEcuAttributes": {
-                "ecuType": 259
-            }
-        }
-
-        # Create TESLA block - tied to TESYNC
-        name = f"TESLA--{packageSerialNumber}"
-        tesla[name] = {
-                "componentParentDin": f"STSTSM--{lookup(config, ['vin'])}",
-                "lastCommunicationTime": None,
-                "manufacturer": "TESLA",
-                "meterAttributes": {
-                    "meterLocation": [
-                        1
-                    ]
-                },
-                "serialNumber": packageSerialNumber
-            }
->>>>>>> 0376fb22
 
         # Create Vitals Dictionary
         vitals_dictionary = Vitals(config, status, self.gw_ip)
